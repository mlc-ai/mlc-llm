import math
from dataclasses import dataclass
from typing import Any, List, Optional, Tuple

import numpy as np
import tvm
from tvm import relax, te
from tvm.relax.op import ccl
from tvm.relax.testing import nn
from tvm.script import relax as R

from ..quantization import ParamQuantKind, QuantizationScheme
from .commons import create_metadata_func
from .modules import ModuleList
from .param_manager import ParamManager


@dataclass
class LlamaConfig:
    def __init__(
        self,
        dtype="float32",
        max_sequence_length=2048,
        vocab_size=32000,  # some models like WizardMath can have 32001
        hidden_size=4096,
        intermediate_size=11008,
        num_hidden_layers=32,
        num_attention_heads=32,
        num_key_value_heads=None,
        hidden_act="silu",
        initializer_range=0.02,
        rms_norm_eps=1e-6,
        pad_token_id=-1,
        bos_token_id=0,
        eos_token_id=1,
        tie_word_embeddings=False,
        position_embedding_base=10000,
        combine_matmul=True,
        num_shards=1,
        build_model_only=False,
        convert_weight_only=False,
        **kwargs,
    ):
        self.dtype = dtype
        self.max_sequence_length = max_sequence_length
        self.vocab_size = vocab_size
        self.hidden_size = hidden_size
        self.intermediate_size = intermediate_size
        self.num_hidden_layers = num_hidden_layers
        self.num_attention_heads = num_attention_heads
        self.num_key_value_heads = num_key_value_heads
        self.hidden_act = hidden_act
        self.initializer_range = initializer_range
        self.rms_norm_eps = rms_norm_eps
        self.pad_token_id = pad_token_id
        self.bos_token_id = bos_token_id
        self.eos_token_id = eos_token_id
        self.tie_word_embeddings = tie_word_embeddings
        self.position_embedding_base = position_embedding_base
        self.combine_matmul = combine_matmul
        if build_model_only and num_shards > 1:
            self.num_shards = num_shards
        else:
            self.num_shards = 1
        self.kwargs = kwargs


class Linear(nn.Module):
    def __init__(self, in_features, out_features, dtype: str, bias=True):
        self.in_features = in_features
        self.out_features = out_features
        self.weight = nn.Parameter((out_features, in_features), dtype=dtype, name="linear_weight")
        if bias:
            self.bias = nn.Parameter((out_features,), dtype=dtype, name="linear_bias")
        else:
            self.bias = None

    def forward(self, input: relax.Expr) -> relax.Var:
        return nn.emit(relax.op.linear(input, self.weight, self.bias))


class Embedding(nn.Module):
    def __init__(self, num_embeddings, embedding_dim, dtype: str):
        self.num_embeddings = num_embeddings
        self.embedding_dim = embedding_dim
        self.weight = nn.Parameter(
            (num_embeddings, embedding_dim), dtype=dtype, name="embedding_weight"
        )

    def forward(self, x: relax.Expr) -> relax.Var:
        from tvm.relax.op import reshape, take

        ndim = x.struct_info.ndim
        if ndim == 1:
            return nn.emit(take(self.weight, x, axis=0))
        else:
            x_shape = x.struct_info.shape.values
            emb_size = self.weight.struct_info.shape.values[-1]
            x = nn.emit(reshape(x, shape=[-1]))
            embedding = nn.emit(take(self.weight, x, axis=0))
            return nn.emit(reshape(embedding, [*x_shape, emb_size]))


class LlamaRMSNorm(nn.Module):
    def __init__(self, hidden_size, dtype, eps=1e-6):
        self.weight = nn.Parameter((hidden_size,), dtype=dtype, name="rms_norm_weight")
        self.variance_epsilon = tvm.tir.const(eps, dtype)

    def forward(self, hidden_states):
        from tvm import te, tir

        def f_rms_norm(x, weight):
            is_float32 = x.dtype == "float32"

            def f_square(x):
                return tir.Cast("float32", x) * tir.Cast("float32", x) if not is_float32 else x * x

            k = te.reduce_axis((0, x.shape[2]), name="k")
            square_sum = te.compute(
                (x.shape[0], x.shape[1]),
                lambda bsz, i: te.sum(f_square(x[bsz, i, k]), axis=k),
                name=x.op.name + "red_temp",
            )

            def f_div_cast(bsz, i, k):
                x_val = x[bsz, i, k]
                if not is_float32:
                    x_val = tir.Cast("float32", x_val)
                return x_val / tir.sqrt(square_sum[bsz, i] / x.shape[2] + self.variance_epsilon)

            def f_mul_cast(x, y):
                value = x * y
                if not is_float32:
                    value = tir.Cast(x.dtype, value)
                return value

            return te.compute(
                x.shape,
                lambda bsz, i, k: f_mul_cast(weight(k), f_div_cast(bsz, i, k)),
                name="rms_norm",
            )

        return nn.emit_te(f_rms_norm, hidden_states, self.weight, primfunc_name_hint="rms_norm")


class LlamaMLP(nn.Module):
    def __init__(self, config: LlamaConfig):
        self.combine_matmul = config.combine_matmul
        self.num_shards = config.num_shards
        hidden_size = config.hidden_size
        intermediate_size = config.intermediate_size // self.num_shards
        dtype = config.dtype
        if self.combine_matmul:
            self.gate_up_proj = Linear(hidden_size, 2 * intermediate_size, dtype=dtype, bias=False)
            self.down_proj = Linear(intermediate_size, hidden_size, dtype=dtype, bias=False)
            self.gate_up_proj.weight.shard_dim = 0
            self.down_proj.weight.shard_dim = 1
        else:
            self.gate_proj = Linear(hidden_size, intermediate_size, dtype=dtype, bias=False)
            self.down_proj = Linear(intermediate_size, hidden_size, dtype=dtype, bias=False)
            self.up_proj = Linear(hidden_size, intermediate_size, dtype=dtype, bias=False)
            self.gate_proj.weight.shard_dim = 0
            self.up_proj.weight.shard_dim = 0
            self.down_proj.weight.shard_dim = 1

    def forward(self, x):
        if self.combine_matmul:
            gate_up_results = nn.emit(
                relax.op.split(
                    self.gate_up_proj(x),
                    indices_or_sections=2,
                    axis=-1,
                )
            )
            gate_result = relax.TupleGetItem(gate_up_results, 0)
            up_result = relax.TupleGetItem(gate_up_results, 1)
        else:
            gate_result = self.gate_proj(x)
            up_result = self.up_proj(x)

        result = self.down_proj(relax.op.nn.silu(gate_result) * up_result)
        if self.num_shards > 1:
            result = nn.emit(ccl.allreduce(result, "sum"))
        return result


def apply_rotary_pos_emb(q, k, position_embedding_base, offset: int = 0):
    def f_rotary_embedding(tensor, offset):
        dtype = tensor.dtype
        head_dim = tensor.shape[-1]
        n_feat_half = tensor.shape[-1] // 2

        def rotary_compute(*idx):
            i, j = idx[-3], idx[-1]
            pos = (offset + i).astype("float32")
            inv_freq = te.const(1, "float32") / (
                te.power(
                    te.const(position_embedding_base, "float32"),
                    ((2 * j) % head_dim).astype("float32") / head_dim.astype("float32"),
                )
            )
            freq = pos * inv_freq
            return te.cos(freq).astype(dtype) * tensor(*idx) + te.sin(freq).astype(
                dtype
            ) * tvm.tir.Select(
                j >= n_feat_half,
                tensor[idx[0], i, idx[2], j - n_feat_half],
                -tensor[idx[0], i, idx[2], j + n_feat_half],
            )

        return tvm.te.compute(tensor.shape, rotary_compute, name="rotary")

    q_embed = nn.emit_te(f_rotary_embedding, q, offset, primfunc_name_hint="rotary_embedding")
    k_embed = nn.emit_te(f_rotary_embedding, k, offset, primfunc_name_hint="rotary_embedding")
    return q_embed, k_embed


class LlamaAttention(nn.Module):
    """Multi-headed attention from 'Attention Is All You Need' paper"""

    def __init__(self, config: LlamaConfig):
        dtype = config.dtype
        self.num_shards = config.num_shards
        self.hidden_size = config.hidden_size
        self.num_key_value_heads = (
            config.num_key_value_heads is None
            and config.num_attention_heads
            or config.num_key_value_heads
<<<<<<< HEAD
        ) // config.num_shards
        self.num_query_heads = config.num_attention_heads // self.num_shards
        self.head_dim = self.hidden_size // config.num_attention_heads
=======
        )
        self.num_query_heads = config.num_attention_heads
        self.head_dim = self.hidden_size // self.num_query_heads
        self.position_embedding_base = config.position_embedding_base
>>>>>>> 275b43c1

        self.combine_matmul = config.combine_matmul
        if self.combine_matmul:
            self.query_key_value_proj = Linear(
                self.hidden_size,
                (self.num_query_heads + 2 * self.num_key_value_heads) * self.head_dim,
                dtype=dtype,
                bias=False,
            )
            self.query_key_value_proj.weight.shard_dim = 0
        else:
            self.q_proj = Linear(
                self.hidden_size,
                self.num_query_heads * self.head_dim,
                dtype=dtype,
                bias=False,
            )
            self.k_proj = Linear(
                self.hidden_size,
                self.num_key_value_heads * self.head_dim,
                dtype=dtype,
                bias=False,
            )
            self.v_proj = Linear(
                self.hidden_size,
                self.num_key_value_heads * self.head_dim,
                dtype=dtype,
                bias=False,
            )
            self.q_proj.weight.shard_dim = 0
            self.k_proj.weight.shard_dim = 0
            self.v_proj.weight.shard_dim = 0

        self.o_proj = Linear(
            self.head_dim * self.num_query_heads, self.hidden_size, dtype=dtype, bias=False
        )
        self.o_proj.weight.shard_dim = 1

    def forward(
        self,
        hidden_states: relax.Expr,
        all_seq_len_shape: relax.Expr,
        past_key_value: Tuple[relax.Expr],
        attention_mask: Optional[relax.Expr] = None,
    ) -> Tuple[relax.Expr, Optional[relax.Expr], Optional[Tuple[relax.Expr]]]:
        from tvm.relax.op import (
            astype,
            matmul,
            maximum,
            permute_dims,
            reshape,
            split,
            squeeze,
        )
        from tvm.relax.op.nn import softmax

        bsz, q_len, _ = hidden_states.struct_info.shape
        assert bsz == 1, "Only support batch size 1 at this moment."

        if self.combine_matmul:
            qkv_states = nn.emit(
                split(
                    self.query_key_value_proj(hidden_states),
                    indices_or_sections=[
                        self.num_query_heads * self.head_dim,
                        (self.num_query_heads + self.num_key_value_heads) * self.head_dim,
                    ],
                    axis=-1,
                )
            )
            query_states = relax.TupleGetItem(qkv_states, 0)
            key_states = relax.TupleGetItem(qkv_states, 1)
            value_states = relax.TupleGetItem(qkv_states, 2)
        else:
            query_states = self.q_proj(hidden_states)
            key_states = self.k_proj(hidden_states)
            value_states = self.v_proj(hidden_states)

        query_states = nn.emit(
            reshape(
                query_states,
                (bsz, q_len, self.num_query_heads, self.head_dim),
            ),
        )
        key_states = nn.emit(
            reshape(
                key_states,
                (bsz, q_len, self.num_key_value_heads, self.head_dim),
            ),
        )
        value_states = nn.emit(
            reshape(
                value_states,
                (bsz, q_len, self.num_key_value_heads, self.head_dim),
            ),
        )

        kv_seq_len = all_seq_len_shape.struct_info.values[0]
        offset = kv_seq_len - q_len
        query_states, key_states = apply_rotary_pos_emb(
            query_states,
            key_states,
            self.position_embedding_base,
            offset=offset,
        )
        # [bsz, t, nh, hd]

        kv_states_shape = key_states.struct_info.shape
        kv_states_dtype = key_states.struct_info.dtype
        assert kv_states_shape[0] == 1  # bsz
        kv_states_shape = R.shape(
            [kv_states_shape[0], kv_seq_len, kv_states_shape[2], kv_states_shape[3]]
        )
        kv_cache_shape = R.shape([kv_seq_len, kv_states_shape[2], kv_states_shape[3]])

        squeezed_key = nn.emit(squeeze(key_states, axis=0))
        squeezed_value = nn.emit(squeeze(value_states, axis=0))
        k_cache, v_cache = past_key_value
        f_kv_cache_append = relax.extern("vm.builtin.attention_kv_cache_append")
        k_cache = nn.emit(
            relax.Call(
                f_kv_cache_append,
                args=[k_cache, squeezed_key],
                sinfo_args=[relax.ObjectStructInfo()],
            )
        )
        v_cache = nn.emit(
            relax.Call(
                f_kv_cache_append,
                args=[v_cache, squeezed_value],
                sinfo_args=[relax.ObjectStructInfo()],
            )
        )
        past_key_value = (k_cache, v_cache)
        f_kv_cache_view = relax.extern("vm.builtin.attention_kv_cache_view")
        k_cache = nn.emit(
            relax.Call(
                f_kv_cache_view,
                args=[k_cache, kv_cache_shape],
                sinfo_args=[R.Tensor(kv_cache_shape, kv_states_dtype)],
            )
        )
        v_cache = nn.emit(
            relax.Call(
                f_kv_cache_view,
                args=[v_cache, kv_cache_shape],
                sinfo_args=[R.Tensor(kv_cache_shape, kv_states_dtype)],
            )
        )
        key_states = nn.emit(reshape(k_cache, kv_states_shape))
        value_states = nn.emit(reshape(v_cache, kv_states_shape))
        if self.num_key_value_heads != self.num_query_heads:
            n_rep = self.num_query_heads // self.num_key_value_heads
            key_states = nn.emit(relax.op.repeat(key_states, n_rep, axis=2))
            value_states = nn.emit(relax.op.repeat(value_states, n_rep, axis=2))

        query_states = nn.emit(permute_dims(query_states, [0, 2, 1, 3]))
        key_states = nn.emit(permute_dims(key_states, [0, 2, 1, 3]))
        value_states = nn.emit(permute_dims(value_states, [0, 2, 1, 3]))

        attn_weights = nn.emit(
            matmul(query_states, permute_dims(key_states, [0, 1, 3, 2]))
            / relax.const(math.sqrt(self.head_dim), query_states.struct_info.dtype)
        )

        tvm.ir.assert_structural_equal(
            attention_mask.struct_info.shape.values,
            (bsz, tvm.tir.IntImm("int64", 1), q_len, kv_seq_len),
        )

        attn_weights = nn.emit(
            maximum(
                attn_weights,
                relax.const(
                    tvm.tir.min_value(attn_weights.struct_info.dtype).value,
                    attn_weights.struct_info.dtype,
                ),
            )
        )
        attn_weights = nn.emit(relax.op.minimum(attn_weights, attention_mask))

        # upcast attention to fp32
        if attn_weights.struct_info.dtype != "float32":
            attn_weights = astype(attn_weights, "float32")
        attn_weights = nn.emit(softmax(attn_weights, axis=-1))
        if attn_weights.struct_info.dtype != query_states.struct_info.dtype:
            attn_weights = astype(attn_weights, query_states.struct_info.dtype)
        attn_output = nn.emit(matmul(attn_weights, value_states))

        attn_output = nn.emit(permute_dims(attn_output, [0, 2, 1, 3]))
        attn_output = nn.emit(
            reshape(attn_output, (bsz, q_len, self.head_dim * self.num_query_heads))
        )

        attn_output = self.o_proj(attn_output)
        if self.num_shards > 1:
            attn_output = nn.emit(ccl.allreduce(attn_output, "sum"))
        return attn_output, ((None, None) if past_key_value is None else past_key_value)


class LlamaDecoderLayer(nn.Module):
    def __init__(self, config: LlamaConfig):
        self.hidden_size = config.hidden_size
        self.self_attn = LlamaAttention(config)
        self.mlp = LlamaMLP(config)
        self.input_layernorm = LlamaRMSNorm(
            config.hidden_size, dtype=config.dtype, eps=config.rms_norm_eps
        )
        self.post_attention_layernorm = LlamaRMSNorm(
            config.hidden_size, dtype=config.dtype, eps=config.rms_norm_eps
        )

    def forward(
        self,
        hidden_states: relax.Expr,
        all_seq_len_shape: relax.Expr,
        past_key_value: Tuple[relax.Expr],
        attention_mask: Optional[relax.Expr] = None,
    ) -> Tuple[relax.Expr, Optional[Tuple[relax.Expr, relax.Expr]]]:
        residual = hidden_states

        hidden_states = self.input_layernorm(hidden_states)

        # Self Attention
        hidden_states, present_key_value = self.self_attn(
            hidden_states=hidden_states,
            past_key_value=past_key_value,
            attention_mask=attention_mask,
            all_seq_len_shape=all_seq_len_shape,
        )
        hidden_states = nn.emit(residual + hidden_states)

        # Fully Connected
        residual = hidden_states
        hidden_states = self.post_attention_layernorm(hidden_states)
        hidden_states = self.mlp(hidden_states)
        hidden_states = nn.emit(residual + hidden_states)

        return hidden_states, present_key_value


def _make_causal_mask(input_ids_shape, dtype, src_len):
    from tvm.relax.op import broadcast_to, full, triu

    bsz, tgt_len = input_ids_shape

    def min_max_triu_te():
        return te.compute(
            (tgt_len, tgt_len),
            lambda i, j: tvm.tir.Select(j > i, tvm.tir.min_value(dtype), tvm.tir.max_value(dtype)),
            name="make_diag_mask_te",
        )

    mask = nn.emit_te(min_max_triu_te)
    diag_mask = nn.emit(broadcast_to(mask, (bsz, 1, tgt_len, tgt_len)))
    if src_len == tgt_len:
        return diag_mask

    def extend_te(x, tgt_len, src_len):
        return te.compute(
            (bsz, 1, tgt_len, src_len),
            lambda b, _, i, j: te.if_then_else(
                j < src_len - tgt_len,
                tvm.tir.max_value(dtype),
                x[b, _, i, j - (src_len - tgt_len)],
            ),
            name="concat_te",
        )

    return nn.emit_te(extend_te, diag_mask, tgt_len, src_len)


class LlamaEmbedTokens(nn.Module):
    def __init__(self, config: LlamaConfig, vocab_size_var: tvm.tir.Var):
        self.embed_tokens = Embedding(vocab_size_var, config.hidden_size, dtype=config.dtype)

    def forward(self, input_ids: relax.Expr):
        inputs_embeds = self.embed_tokens(input_ids)
        return inputs_embeds


class LlamaEmbedTokensWrapper(nn.Module):
    def __init__(self, config: LlamaConfig, vocab_size_var: tvm.tir.Var):
        # build a wrapper to ensure that the naming of the embed_tokens parameter is consistent
        self.model = LlamaEmbedTokens(config, vocab_size_var)

    def forward(self, input_ids: relax.Expr):
        inputs_embeds = self.model(input_ids)
        return inputs_embeds


class LlamaModel(nn.Module):
<<<<<<< HEAD
    def __init__(self, config: LlamaConfig, sep_embed: bool = False):
        self.num_shards = config.num_shards
=======
    def __init__(self, config: LlamaConfig, vocab_size_var: tvm.tir.Var, sep_embed: bool = False):
>>>>>>> 275b43c1
        self.padding_idx = config.pad_token_id
        self.embed_tokens = None

        if not sep_embed:
            self.embed_tokens = Embedding(vocab_size_var, config.hidden_size, dtype=config.dtype)

        self.layers = ModuleList(
            [LlamaDecoderLayer(config) for _ in range(config.num_hidden_layers)]
        )
        self.norm = LlamaRMSNorm(config.hidden_size, dtype=config.dtype, eps=config.rms_norm_eps)

    def _prepare_decoder_attention_mask(self, input_shape, src_len, dtype):
        # create causal mask
        # [bsz, seq_len] -> [bsz, 1, tgt_seq_len, src_seq_len]
        combined_attention_mask = None
        if isinstance(input_shape[-1], tvm.tir.Var) or input_shape[-1] > 1:
            combined_attention_mask = _make_causal_mask(input_shape, dtype, src_len)
        else:
            # Get src_len from input parameters
            # [bsz, seq_len] -> [bsz, 1, tgt_seq_len, src_seq_len]
            bsz, tgt_len = input_shape
            combined_attention_mask = nn.emit(
                relax.op.full(
                    (bsz, 1, tgt_len, src_len),
                    relax.const(tvm.tir.max_value(dtype).value, dtype),
                    dtype,
                )
            )
        return combined_attention_mask

    def forward(
        self,
        inputs: relax.Expr,
        all_seq_len_shape: relax.Expr,
        past_key_values: relax.Expr,
    ):
        if self.num_shards > 1:
            inputs = nn.emit(ccl.broadcast_from_worker0(inputs))
        if self.embed_tokens:
            inputs_embeds = self.embed_tokens(inputs)
        else:
            inputs_embeds = inputs
        # retrieve input_ids
        batch_size, seq_length, _ = inputs_embeds.struct_info.shape
        seq_length_with_past = all_seq_len_shape.struct_info.values[0]
        # embed positions
        attention_mask = self._prepare_decoder_attention_mask(
            (batch_size, seq_length),
            seq_length_with_past,
            inputs_embeds.struct_info.dtype,
        )

        hidden_states = inputs_embeds

        # decoder layers
        next_decoder_cache = ()

        for idx, decoder_layer in enumerate(self.layers):
            assert past_key_values is not None
            past_key_value = (past_key_values[idx * 2], past_key_values[idx * 2 + 1])

            hidden_states, key_value_cache = decoder_layer(
                hidden_states,
                attention_mask=attention_mask,
                past_key_value=past_key_value,
                all_seq_len_shape=all_seq_len_shape,
            )
            next_decoder_cache += key_value_cache

        hidden_states = self.norm(hidden_states)

        assert len(next_decoder_cache) == len(self.layers) * 2
        return hidden_states, next_decoder_cache


class LlamaForCausalLM(nn.Module):
    def __init__(self, config: LlamaConfig, vocab_size_var: tvm.tir.Var, sep_embed: bool = False):
        self.model = LlamaModel(config, vocab_size_var, sep_embed)
        self.lm_head = Linear(config.hidden_size, vocab_size_var, dtype=config.dtype, bias=False)

        ############ Rotary embedding constants ############
        assert config.hidden_size % config.num_attention_heads == 0
        head_dim = config.hidden_size // config.num_attention_heads

        # Set the cached sin/cos to the maximum of 2048 and max seq len.
        # This will be eliminated further with online rotary embedding calculation.
        cache_len = te.var("cache_len", "int64")
        self.cos_cached = nn.Parameter((cache_len, head_dim), dtype=config.dtype, name="cos_cached")
        self.sin_cached = nn.Parameter((cache_len, head_dim), dtype=config.dtype, name="sin_cached")
        ############ End ############

    def forward(
        self,
        inputs: relax.Expr,
        all_seq_len_shape: relax.Expr,
        past_key_values: relax.Expr,
    ):
        hidden_states, key_value_cache = self.model(
            inputs=inputs,
            all_seq_len_shape=all_seq_len_shape,
            past_key_values=past_key_values,
        )

        def te_slicing(x: te.Tensor):
            return te.compute(
                shape=(1, 1, x.shape[-1]),
                fcompute=lambda i, j, k: x[i, x.shape[1] - 1, k],
                name="slice",
            )

        logits = self.lm_head(nn.emit_te(te_slicing, hidden_states, primfunc_name_hint="slice"))
        if logits.struct_info.dtype != "float32":
            logits = nn.emit(relax.op.astype(logits, "float32"))

        return logits, key_value_cache


def get_param_quant_kind(name: str, param_info: relax.TensorStructInfo) -> ParamQuantKind:
    if "embed_tokens" in name:
        return ParamQuantKind.embedding_table
    elif "lm_head.weight" in name:
        return ParamQuantKind.final_fc_weight
    elif param_info.ndim == 2 and name.endswith(".weight"):
        return ParamQuantKind.linear_weight
    else:
        return ParamQuantKind.others


def create_embed_func(
    bb: relax.BlockBuilder,
    param_manager: ParamManager,
    config: LlamaConfig,
    quant_scheme: QuantizationScheme,
) -> None:
    func_name = "embed"

    bsz = 1
    seq_len = tvm.tir.Var("n", "int64")
    with bb.function(func_name):
        model = LlamaEmbedTokensWrapper(config, tvm.tir.Var("v", "int64"))
        param_manager.register_params(model, func_name, quant_scheme, get_param_quant_kind)

        input_ids = nn.Placeholder((bsz, seq_len), dtype="int32", name="input_ids")
        with bb.dataflow():
            inputs_embeds = model(input_ids)
            params = [input_ids] + model.parameters()
            gv = bb.emit_output(inputs_embeds)
        bb.emit_func_output(gv, params)

    mod = bb.get()
    gv = mod.get_global_var(func_name)
    bb.update_func(gv, mod[gv].with_attr("num_input", 1))


def create_encoding_func(
    bb: relax.BlockBuilder,
    param_manager: ParamManager,
    config: LlamaConfig,
    quant_scheme: QuantizationScheme,
    sep_embed: bool = False,
) -> None:
    func_name = "prefill_with_embed" if sep_embed else "prefill"

    bsz = 1
    seq_len = tvm.tir.Var("n", "int64")
    all_seq_len = tvm.tir.Var("m", "int64")
    hidden_size = config.hidden_size
    with bb.function(func_name):
        model = LlamaForCausalLM(config, tvm.tir.Var("v", "int64"), sep_embed)
        param_manager.register_params(model, func_name, quant_scheme, get_param_quant_kind)

        inputs = (
            nn.Placeholder((bsz, seq_len, hidden_size), dtype=config.dtype, name="inputs_embeds")
            if sep_embed
            else nn.Placeholder((bsz, seq_len), dtype="int32", name="input_ids")
        )
        all_seq_len_shape = relax.Var("all_seq_len", relax.ShapeStructInfo((all_seq_len,)))
        past_key_values = relax.Var(
            "kv_cache",
            relax.TupleStructInfo(
                [relax.ObjectStructInfo() for _ in range(config.num_hidden_layers * 2)]
            ),
        )
        with bb.dataflow():
            logits, key_value_cache = model(
                inputs, all_seq_len_shape, past_key_values=past_key_values
            )
            params = [
                inputs,
                all_seq_len_shape,
                past_key_values,
            ] + model.parameters()
            gv = bb.emit_output((logits, relax.Tuple(key_value_cache)))
        bb.emit_func_output(gv, params)

    mod = bb.get()
    gv = mod.get_global_var(func_name)
    bb.update_func(gv, mod[gv].with_attr("num_input", 3))


def create_decoding_func(
    bb: relax.BlockBuilder,
    param_manager: ParamManager,
    config: LlamaConfig,
    quant_scheme: QuantizationScheme,
) -> None:
    func_name = "decode"

    bsz = 1
    all_seq_len = tvm.tir.Var("n", "int64")

    with bb.function(func_name):
        model = LlamaForCausalLM(config, tvm.tir.Var("v", "int64"))
        param_manager.register_params(model, func_name, quant_scheme, get_param_quant_kind)

        input_ids = nn.Placeholder((bsz, 1), dtype="int32", name="input_ids")
        all_seq_len_shape = relax.Var("all_seq_len", relax.ShapeStructInfo((all_seq_len,)))
        past_key_values = relax.Var(
            "kv_cache",
            relax.TupleStructInfo(
                [relax.ObjectStructInfo() for _ in range(config.num_hidden_layers * 2)]
            ),
        )
        with bb.dataflow():
            logits, key_value_cache = model(
                input_ids, all_seq_len_shape, past_key_values=past_key_values
            )
            params = [
                input_ids,
                all_seq_len_shape,
                past_key_values,
            ] + model.parameters()
            gv = bb.emit_output((logits, relax.Tuple(key_value_cache)))
        bb.emit_func_output(gv, params)

    mod = bb.get()
    gv = mod.get_global_var(func_name)
    bb.update_func(gv, mod[gv].with_attr("num_input", 3))


def create_kv_cache_func(bb: relax.BlockBuilder, config: LlamaConfig) -> None:
    num_key_value_heads = (
        config.num_attention_heads
        if config.num_key_value_heads is None
        else config.num_key_value_heads
    ) // config.num_shards
    init_shape = relax.ShapeExpr(
        (
            config.max_sequence_length,
            num_key_value_heads,
            config.hidden_size // config.num_attention_heads,  # head_dim
        )
    )
    with bb.function("create_kv_cache", []):
        with bb.dataflow():
            zeros = bb.emit(relax.op.zeros(init_shape, config.dtype))
            caches = []
            f_kv_cache_create = relax.extern("vm.builtin.attention_kv_cache_create")
            for _ in range(config.num_hidden_layers * 2):
                caches.append(
                    bb.emit(
                        relax.Call(
                            f_kv_cache_create,
                            args=[zeros, init_shape, relax.PrimValue(0)],
                            sinfo_args=[relax.ObjectStructInfo()],
                        )
                    )
                )
            gv = bb.emit_output(caches)
        bb.emit_func_output(gv)


def create_softmax_func(bb: relax.BlockBuilder, config: LlamaConfig) -> None:
    with bb.function("softmax_with_temperature"):
        logits = nn.Placeholder((1, 1, tvm.tir.Var("v", "int64")), dtype="float32", name="logits")
        temperature = nn.Placeholder((), dtype="float32", name="temperature")
        with bb.dataflow():
            div = bb.emit(relax.op.divide(logits, temperature))
            softmax = bb.emit(relax.op.nn.softmax(div, axis=-1))
            gv = bb.emit_output(softmax)
        bb.emit_func_output(gv, [logits, temperature])


def emit_shard3d(bb: relax.BlockBuilder) -> None:
    from tvm.script import tir as T

    def _emit(dtype: str, global_symbol: str):
        @T.prim_func
        def shard_3d(a: T.handle, num_shards: T.int64, b: T.handle):
            T.func_attr(
                {
                    "tir.noalias": T.bool(True),
                    "global_symbol": global_symbol,
                }
            )
            s_0, s_1, s_2 = T.int64(), T.int64(), T.int64()
            # pylint: disable=invalid-name
            A = T.match_buffer(a, (s_0, s_1, s_2), dtype)
            B = T.match_buffer(b, (num_shards, s_0, s_1 // num_shards, s_2), dtype)
            # pylint: enable=invalid-name
            for j_o, i, j_i, k in T.grid(num_shards, s_0, s_1 // num_shards, s_2):
                with T.block("B"):
                    v_j_o = T.axis.spatial(num_shards, j_o)
                    v_i = T.axis.spatial(s_0, i)
                    v_j_i = T.axis.spatial(s_1 // num_shards, j_i)
                    v_k = T.axis.spatial(s_2, k)
                    B[v_j_o, v_i, v_j_i, v_k] = A[v_i, v_j_o * (s_1 // num_shards) + v_j_i, v_k]

        bb.add_func(shard_3d, global_symbol)

    _emit("float32", "shard3d_fp32")
    _emit("float16", "shard3d_fp16")
    _emit("uint32", "shard3d_uint32")


def get_model(args, hf_config):
    model_name = args.model
    dtype = args.quantization.model_dtype
    max_seq_len = args.max_seq_len
    sep_embed = args.sep_embed

    position_embedding_base = 10000
    max_position_embeddings = 2048
    if "rope_theta" in hf_config:
        position_embedding_base = hf_config["rope_theta"]
    if "max_position_embeddings" in hf_config:
        max_position_embeddings = hf_config["max_position_embeddings"]

    config = LlamaConfig(
        **hf_config,
        dtype=dtype,
        max_sequence_length=max_position_embeddings,
        position_embedding_base=position_embedding_base,
        combine_matmul=True,
        num_shards=args.num_shards,
        build_model_only=args.build_model_only,
        convert_weight_only=args.convert_weight_only,
    )
    if max_seq_len != -1:
        config.max_sequence_length = max_seq_len

    param_manager = ParamManager()
    bb = relax.BlockBuilder()
    emit_shard3d(bb)

    if sep_embed:
        create_embed_func(bb, param_manager, config, args.quantization)
    create_encoding_func(bb, param_manager, config, args.quantization, sep_embed)
    create_decoding_func(bb, param_manager, config, args.quantization)
    create_kv_cache_func(bb, config)
    create_softmax_func(bb, config)
    create_metadata_func(
        bb,
        model_name=model_name,
        max_window_size=config.max_sequence_length,
        stop_tokens=[2],
        add_prefix_space=False,
    )

    mod = bb.get()
    for gv in mod.functions:
        func = mod[gv]
        if isinstance(func, relax.Function):
            mod[gv] = func.with_attr(
                "tir_var_upper_bound",
                {
                    "n": config.max_sequence_length,
                    "m": config.max_sequence_length,
                },
            )

    if args.build_model_only:
        return mod, param_manager, None, config

    def f_convert_pname_fwd(pname: str) -> List[str]:
        if not config.combine_matmul:
            return [pname]

        qkv_str = "query_key_value_proj"
        gate_up_str = "gate_up_proj"
        if qkv_str in pname:
            return [
                pname.replace(qkv_str, "q_proj"),
                pname.replace(qkv_str, "k_proj"),
                pname.replace(qkv_str, "v_proj"),
            ]
        elif gate_up_str in pname:
            return [
                pname.replace(gate_up_str, "gate_proj"),
                pname.replace(gate_up_str, "up_proj"),
            ]
        else:
            return [pname]

    def f_convert_param_bkwd(torch_pname: str, torch_param):
        if not config.combine_matmul:
            return [(torch_pname, torch_param.astype(dtype))]

        combined_layers = ["q_proj", "k_proj", "v_proj", "gate_proj", "up_proj"]
        if any([name in torch_pname for name in combined_layers]):
            return None
        return [(torch_pname, torch_param.astype(dtype))]

    def f_compute_relax_param(relax_pname: str, torch_params: List[Any]):
        # Expected to enter this function only for the combined linear matmul weights.
        # Other weights are supposed to be loaded in `f_convert_param_bkwd` since
        # each other relax param has a unique corresponding torch param.
        if not config.combine_matmul:
            # When matmul combination is not turned on, each relax param has a unique
            # corresponding torch param, and this function is not expected to be entered.
            raise NotImplementedError(
                "Matmul combination is not turned on, and the function "
                "is not expected to be entered"
            )
        num_shards = args.num_shards
        hidden_size = config.hidden_size
        head_dim = config.hidden_size // config.num_attention_heads

        if "query_key_value_proj" in relax_pname:
            q_heads = config.num_attention_heads
            kv_heads = config.num_key_value_heads
            q, k, v = torch_params
            assert q.shape == (q_heads * head_dim, hidden_size)
            assert k.shape == (kv_heads * head_dim, hidden_size)
            assert v.shape == (kv_heads * head_dim, hidden_size)
            q = q.reshape((num_shards, q_heads // num_shards, head_dim, hidden_size))
            k = k.reshape((num_shards, kv_heads // num_shards, head_dim, hidden_size))
            v = v.reshape((num_shards, kv_heads // num_shards, head_dim, hidden_size))
            qkv = np.concatenate([q, k, v], axis=1)
            qkv = qkv.reshape((-1, hidden_size)).astype(dtype)
            return qkv
        if "gate_up_proj" in relax_pname:
            intermediate_size = config.intermediate_size
            gate, up = torch_params
            gate = gate.reshape((num_shards, intermediate_size // num_shards, hidden_size))
            up = up.reshape((num_shards, intermediate_size // num_shards, hidden_size))
            gate_up = np.concatenate([gate, up], axis=1)
            gate_up = gate_up.reshape((-1, hidden_size)).astype(dtype)
            return gate_up
        raise ValueError("Unexpected param loading")

    param_manager.set_param_loading_func(
        args.model_path,
        args.use_safetensors,
        f_convert_pname_fwd,
        f_convert_param_bkwd,
        f_compute_relax_param,
    )

    device = tvm.cpu()
    param_list = [None] * param_manager.nparam_to_load

    head_dim = config.hidden_size / config.num_attention_heads
    inv_freq = 1.0 / (
        config.position_embedding_base ** (np.arange(0, head_dim, 2).astype("float32") / head_dim)
    )

    # The following cos/sin values can be removed but **are kept for compatibility issues**.
    t = np.arange(2048, dtype=inv_freq.dtype)
    freqs = np.einsum("i,j->ij", t, inv_freq)
    emb = np.concatenate((freqs, freqs), axis=-1)
    param_list[-2] = tvm.nd.array(np.cos(emb).astype(config.dtype), device)
    param_list[-1] = tvm.nd.array(np.sin(emb).astype(config.dtype), device)

    return mod, param_manager, param_list, config<|MERGE_RESOLUTION|>--- conflicted
+++ resolved
@@ -226,16 +226,10 @@
             config.num_key_value_heads is None
             and config.num_attention_heads
             or config.num_key_value_heads
-<<<<<<< HEAD
         ) // config.num_shards
         self.num_query_heads = config.num_attention_heads // self.num_shards
         self.head_dim = self.hidden_size // config.num_attention_heads
-=======
-        )
-        self.num_query_heads = config.num_attention_heads
-        self.head_dim = self.hidden_size // self.num_query_heads
         self.position_embedding_base = config.position_embedding_base
->>>>>>> 275b43c1
 
         self.combine_matmul = config.combine_matmul
         if self.combine_matmul:
@@ -528,12 +522,8 @@
 
 
 class LlamaModel(nn.Module):
-<<<<<<< HEAD
-    def __init__(self, config: LlamaConfig, sep_embed: bool = False):
+    def __init__(self, config: LlamaConfig, vocab_size_var: tvm.tir.Var, sep_embed: bool = False):
         self.num_shards = config.num_shards
-=======
-    def __init__(self, config: LlamaConfig, vocab_size_var: tvm.tir.Var, sep_embed: bool = False):
->>>>>>> 275b43c1
         self.padding_idx = config.pad_token_id
         self.embed_tokens = None
 
