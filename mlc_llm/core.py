# pylint: disable=missing-docstring, redefined-outer-name
import argparse
import json
import os
import pickle
from dataclasses import asdict, dataclass, field, fields
from typing import Any, Dict, Optional

import mlc_llm
import tvm
from mlc_llm import utils
from mlc_llm.transform import rewrite_attention, fuse_split_rotary_embedding
from mlc_llm.relax_model import (
    gpt_bigcode,
    gpt_neox,
    gptj,
    llama,
    minigpt,
    param_manager,
    rwkv,
    chatglm,
)

from tvm import dlight as dl
from tvm import relax
from tvm.contrib.nvcc import parse_compute_version
from tvm.relax.backend import get_patterns_with_prefix
from tvm.relax.backend.contrib.cutlass import annotate_workspace
import tvm.relax.backend.contrib.cublas as _


@dataclass
class BuildArgs:
    r"""BuildArgs is the dataclass that organizes the arguments we use in
    building a model.

    To use :meth:`mlc_llm.build_model`, users pass in an instance of :class:`BuildArgs`; for
    CLI entry points, an equivalent :class:`ArgumentParser` instance is generated based
    on the definition of this class using :meth:`mlc_llm.convert_build_args_to_argparser`.

    Parameters
    ----------
    model: str
        The name of the model to build. If it is ``auto``, we will automatically
        set the model name according to ``--model-path``, ``hf-path``, or the model
        folders under ``--artifact-path/models``.
    hf_path: str
        Hugging Face path from which to download params, tokenizer, and config.
    quantization: str
        The quantization mode we use to compile.
    max_seq_len: int
        The maximum allowed sequence length for the model.
    target: str
        The target platform to compile the model for.
    db_path: str
        Path to log database for all models. Default: ``./log_db/``.
    reuse_lib: str
        Whether to reuse a previously generated lib.
    artifact_path: str
        Where to store the output.
    use_cache: int
        Whether to use previously pickled IRModule and skip trace.
    convert_weight_only: bool
        Whether to only convert model weights and not build the model. If both
        ``convert_weight_only`` and ``build_model_only`` are set, the behavior is undefined.
    build_model_only: bool
        Whether to only build model and do not convert model weights.
    debug_dump: bool
        Whether to dump debugging files during compilation.
    debug_load_script: bool
        Whether to load the script for debugging.
    llvm_mingw: str
        ``/path/to/llvm-mingw-root``, use llvm-mingw to cross compile to windows.
    system_lib: bool
        A parameter to ``relax.build``.
    sep_embed: bool
        Build with separated embedding layer, only applicable to LlaMa. This
        feature is in testing stage, and will be formally replaced after massive
        overhaul of embedding feature for all models and use cases.
    """
    model: str = field(
        default="auto",
        metadata={
            "help": (
                'The name of the model to build. If it is "auto", we will '
                'automatically set the model name according to "--model-path", '
                '"hf-path" or the model folders under "--artifact-path/models"'
            )
        },
    )
    hf_path: str = field(
        default=None,
        metadata={"help": "Hugging Face path from which to download params, tokenizer, and config"},
    )
    quantization: str = field(
        default="q4f16_1",
        metadata={
            "help": "The quantization mode we use to compile.",
            "choices": [*utils.quantization_schemes.keys()],
        },
    )
    max_seq_len: int = field(
        default=-1,
        metadata={"help": "The maximum allowed sequence length for the model."},
    )
    target: str = field(
        default="auto",
        metadata={"help": "The target platform to compile the model for."},
    )
    reuse_lib: str = field(
        default=None, metadata={"help": "Whether to reuse a previously generated lib."}
    )
    artifact_path: str = field(default="dist", metadata={"help": "Where to store the output."})
    use_cache: int = field(
        default=1,
        metadata={"help": "Whether to use previously pickled IRModule and skip trace."},
    )
    convert_weight_only: bool = field(
        default=False,
        metadata={
            "help": "Whether to only convert model weights and not build the model.",
            "action": "store_true",
        },
    )
    build_model_only: bool = field(
        default=False,
        metadata={
            "help": "Whether to only build model and do not convert model weights.",
            "action": "store_true",
        },
    )
    debug_dump: bool = field(
        default=False,
        metadata={
            "help": "Whether to dump debugging files during compilation.",
            "action": "store_true",
        },
    )
    debug_load_script: bool = field(
        default=False,
        metadata={
            "help": "Whether to load the script for debugging.",
            "action": "store_true",
        },
    )
    llvm_mingw: str = field(
        default="",
        metadata={"help": "/path/to/llvm-mingw-root, use llvm-mingw to cross compile to windows."},
    )
    system_lib: bool = field(
        default=False,
        metadata={"help": "A parameter to `relax.build`.", "action": "store_true"},
    )
    sep_embed: bool = field(
        default=False,
        metadata={
            "help": (
                "Build with separated embedding layer, only applicable to LlaMa. "
                "This feature is in testing stage, and will be formally replaced after "
                "massive overhaul of embedding feature for all models and use cases"
            ),
            "action": "store_true",
        },
    )
    use_safetensors: bool = field(
        default=False,
        metadata={
            "help": (
                "Specifies whether to use ``.safetensors`` instead of the default "
                "``.bin`` when loading in model weights."
            ),
            "action": "store_true",
        },
    )
    no_cutlass_attn: bool = field(
        default=False,
        metadata={
            "help": (
                "Offload attention operations to CUTLASS when the target is CUDA"
                "and TVM has been built with CUTLASS enabled."
            ),
            "action": "store_true",
        },
    )
    no_cutlass_norm: bool = field(
        default=False,
        metadata={
            "help": (
                "Offload layer and RMS norm operations to CUTLASS when the target is CUDA"
                "and TVM has been built with CUTLASS enabled."
            ),
            "action": "store_true",
        },
    )
    no_cublas: bool = field(
        default=False,
        metadata={
            "help": (
                "Disable the step that offloads matmul to cuBLAS. Without this flag, "
                "matmul will be offloaded to cuBLAS if quantization mode is q0f16 or q0f32, "
                "target is CUDA and TVM has been built with cuBLAS enbaled."
            ),
            "action": "store_true",
        },
    )
    use_cuda_graph: bool = field(
        default=False,
        metadata={
            "help": (
                "Specifies whether to enable CUDA Graph for the decoder. MLP and QKV "
                "projection between two attention layers are put into a graph."
            ),
            "action": "store_true",
        },
    )


def convert_build_args_to_argparser() -> argparse.ArgumentParser:
    """Convert from BuildArgs to an equivalent ArgumentParser."""
    args = argparse.ArgumentParser()
    for field in fields(BuildArgs):
        name = field.name.replace("_", "-")
        field_name = f"--{name}"
        # `kwargs` contains `help`, `choices`, and `action`
        kwargs = field.metadata.copy()
        if field.type == bool:
            # boolean arguments do not need to specify `type`
            args.add_argument(field_name, default=field.default, **kwargs)
        else:
            args.add_argument(field_name, type=field.type, default=field.default, **kwargs)
    return args


def _parse_args(parsed) -> argparse.Namespace:
    assert parsed.max_seq_len == -1 or parsed.max_seq_len > 0
    if parsed.use_safetensors:
        try:
            import safetensors  # pylint: disable=import-outside-toplevel, unused-import
        except ImportError as error:
            raise ImportError(
                "`use_safetensors` option is toggled, please install safetensors package."
            ) from error

    parsed.export_kwargs = {}
    parsed.lib_format = "so"
    parsed.system_lib_prefix = None
    parsed = _setup_model_path(parsed)

    utils.parse_target(parsed)
    utils.argparse_postproc_common(parsed)

    parsed.artifact_path = os.path.join(
        parsed.artifact_path, f"{parsed.model}-{parsed.quantization.name}"
    )

    return parsed


def _setup_model_path(args: argparse.Namespace):  # pylint: disable=too-many-branches
    if args.hf_path:
        if args.model != "auto":
            assert args.model == os.path.basename(args.hf_path), (
                'When both "--model" and "--hf-path" is specified, the '
                'value of "--model" is required to match the basename of "--hf-path". '
                f'Got "--model {args.model}" and "--hf-path {args.hf_path}"'
            )
        else:
            args.model = os.path.basename(args.hf_path)
        args.model_path = os.path.join(args.artifact_path, "models", args.model)
        if os.path.exists(args.model_path):
            print(f"Weights exist at {args.model_path}, skipping download.")
        else:
            os.makedirs(args.model_path, exist_ok=True)
            os.system("git lfs install")
            os.system(f"git clone https://huggingface.co/{args.hf_path} {args.model_path}")
            print(f"Downloaded weights to {args.model_path}")
        validate_config(args.model_path)
    elif args.model != "auto":
        if os.path.isdir(args.model):
            args.model = os.path.normpath(args.model)  # Remove potential trailing `/`
            args.model_path = args.model
            args.model = os.path.basename(args.model)
        else:
            args.model_path = os.path.join(args.artifact_path, "models", args.model)
        validate_config(args.model_path)
    else:
        lookup_path = os.path.join(args.artifact_path, "models")
        print(f'"--model" is set to "auto". Searching in {lookup_path} for existing models.')
        for dirname in os.listdir(lookup_path):
            if os.path.isdir(os.path.join(lookup_path, dirname)) and os.path.isfile(
                os.path.join(lookup_path, dirname, "config.json")
            ):
                try:
                    validate_config(os.path.join(lookup_path, dirname))
                except:  # pylint: disable=bare-except
                    pass
                else:
                    args.model_path = os.path.join(lookup_path, dirname)
                    args.model = dirname
                    break
        if args.model == "auto":
            raise ValueError("Please specify either the model_path or the hf_path.")

    print(f'Using path "{args.model_path}" for model "{args.model}"')
    return args


def validate_config(model_path: str):
    if os.path.exists(os.path.join(model_path, "mlc-chat-config.json")):
        raise KeyError(
            "The model located in the directory {} has already been compiled by MLC-LLM. There is"
            " no need to compile it again. If you wish to compile a new model, please provide a"
            " directory (or hf-path) that contains the pre-compiled model in raw HuggingFace"
            " format instead.".format(model_path)
        )
    if model_path.split("/")[-1].startswith("minigpt"):
        # minigpt does not contain a config.json file so we skip the check
        return
    config_path = os.path.join(model_path, "config.json")
    assert os.path.exists(
        config_path
    ), f"Expecting HuggingFace config, but file not found: {config_path}."
    with open(config_path, encoding="utf-8") as i_f:
        config = json.load(i_f)
        assert (
            "model_type" in config
        ), f"Invalid config format. Expecting HuggingFace config format in: {config_path}"
        assert (
            config["model_type"] in utils.supported_model_types
        ), f"Model type {config['model_type']} not supported."


def mod_transform_before_build(
    mod: tvm.IRModule,
    param_manager: param_manager.ParamManager,
    args: argparse.Namespace,
    config: Dict,
) -> tvm.IRModule:
    """First-stage: Legalize ops and trace"""
    if args.model.startswith("minigpt"):
        model_names = ["embed"]
    else:
        model_names = [
            "prefill",
            "decode",
            "create_kv_cache",
            "softmax_with_temperature",
            "get_metadata",
        ]
        if args.sep_embed:
            model_names = ["embed", "prefill_with_embed"] + model_names[1:]
        if args.model.startswith("rwkv-"):
            model_names += ["reset_kv_cache"]

    mod = param_manager.transform_dequantize(mod)

    use_ft_quant = args.quantization.name in ["q4f16_ft", "q8f16_ft"]
    mod = mlc_llm.transform.FuseDecodeTranspose(skip_gemm=not use_ft_quant)(
        mod
    )  # pylint: disable=not-callable

    if "num_attention_heads" in config and "hidden_size" in config:
<<<<<<< HEAD
        if "max_sequence_length" in config:
            max_seq_len = config["max_sequence_length"]
        if args.max_seq_len > 0:
            max_seq_len = args.max_seq_len
        if not max_seq_len:
            raise ValueError(f"fuse_split_rotary_embedding not supported without max_seq_len defined.")
=======
        max_seq_len = None
        if args.max_seq_len > 0:
            max_seq_len = args.max_seq_len
        elif "max_sequence_length" in config:
            max_seq_len = config["max_sequence_length"]
>>>>>>> 2bd25391

        if max_seq_len:
            mod = fuse_split_rotary_embedding(
                mod, config["num_attention_heads"], config["hidden_size"], max_seq_len
            )

    if args.target_kind == "cuda":
        patterns = []

        has_cutlass = tvm.get_global_func("relax.ext.cutlass", True)

        if has_cutlass and not args.no_cutlass_attn:
            mod["prefill"] = rewrite_attention(mod["prefill"])
            mod["decode"] = rewrite_attention(mod["decode"])
            patterns += get_patterns_with_prefix("cutlass.attention")

        if has_cutlass and not args.no_cutlass_norm:
            patterns += get_patterns_with_prefix("cutlass.layer_norm")
            patterns += get_patterns_with_prefix("cutlass.rms_norm")

        if has_cutlass and use_ft_quant:
            patterns += get_patterns_with_prefix("cutlass.decode_matmul")

        has_cublas = tvm.get_global_func("relax.ext.cublas", True)

        if has_cublas and args.quantization.name in ("q0f16", "q0f32") and not args.no_cublas:
            patterns += get_patterns_with_prefix("cublas")

        if len(patterns) > 0:
            os.makedirs("./tmp", exist_ok=True)

            major, minor = parse_compute_version(tvm.cuda(0).compute_version)

            if major == 8:
                sm = 80
            else:
                sm = 10 * major + minor

            mod = tvm.transform.Sequential(
                [
                    relax.transform.FuseOpsByPattern(
                        patterns, bind_constants=False, annotate_codegen=True
                    ),
                    annotate_workspace,
                    relax.transform.AllocateWorkspace(),
                    relax.transform.RunCodegen(
                        {"cutlass": {"sm": sm, "find_first_valid": False}},
                        entry_functions=model_names,
                    ),
                ]
            )(mod)

    mod = mlc_llm.transform.FuseTransposeMatmul()(mod)  # pylint: disable=not-callable
    mod = relax.pipeline.get_pipeline()(mod)  # pylint: disable=no-value-for-parameter
    mod = mlc_llm.transform.FuseDecodeMatmulEwise(  # pylint: disable=not-callable
        args.quantization.name, args.target_kind
    )(mod)
    mod = mlc_llm.transform.FuseDecodeTake()(mod)
    mod = relax.transform.DeadCodeElimination(model_names)(mod)
    mod = mlc_llm.transform.CleanUpTIRAttrs()(mod)
    mod_deploy = mod

    utils.debug_dump_script(mod_deploy, "mod_deploy.py", args)

    return mod_deploy


def dump_mlc_chat_config(
    args: argparse.Namespace,
    temperature: float = 0.7,
    repetition_penalty: float = 1.0,
    top_p: float = 0.95,
    mean_gen_len: int = 128,
    max_gen_len: int = 512,
    shift_fill_factor: float = 0.3,
):
    args.params_path = os.path.join(args.artifact_path, "params")
    config: Dict[str, Any] = {}

    if args.reuse_lib:
        config["model_lib"] = f"{args.reuse_lib}"
        if not args.reuse_lib.endswith(args.quantization.name):
            raise RuntimeError(f"Trying to reuse lib without suffix {args.quantization.name}")
    else:
        config["model_lib"] = f"{args.model}-{args.quantization.name}"

    config["local_id"] = f"{args.model}-{args.quantization.name}"
    config["conv_template"] = args.conv_template
    config["temperature"] = temperature
    config["repetition_penalty"] = repetition_penalty
    config["top_p"] = top_p
    config["mean_gen_len"] = mean_gen_len
    config["max_gen_len"] = max_gen_len
    config["shift_fill_factor"] = shift_fill_factor
    config["tokenizer_files"] = utils.get_tokenizer_files(args.params_path)
    config["model_category"] = args.model_category
    config["model_name"] = args.model

    args.chat_config_path = os.path.join(args.params_path, "mlc-chat-config.json")
    with open(args.chat_config_path, "w", encoding="utf-8") as outfile:
        json.dump(config, outfile, indent=4)
    print(f"Finish exporting chat config to {args.chat_config_path}")


def build(mod_deploy: tvm.IRModule, args: argparse.Namespace) -> None:
    target_kind = args.target_kind
    if args.system_lib_prefix:
        mod_deploy = mod_deploy.with_attrs({"system_lib_prefix": args.system_lib_prefix})

    utils.debug_dump_script(mod_deploy, "mod_before_build.py", args)
    utils.debug_dump_benchmark_script(
        mod_deploy, f"{args.model}_{args.quantization.name}".replace("-", "_"), args
    )

    if target_kind != "cpu":
        dispatch_target = (
            args.target
            if args.target_kind != "webgpu"
            else tvm.target.Target("apple/m1-gpu-restricted")
        )
        with dispatch_target:
            if args.target_kind == "android":
                mod_deploy = (
                    mlc_llm.dispatch.DispatchTIROperatorAdreno()(  # pylint: disable=not-callable
                        mod_deploy
                    )
                )
            mod_deploy = dl.ApplyDefaultSchedule(  # pylint: disable=not-callable
                dl.gpu.Matmul(),
                dl.gpu.GEMV(),
                dl.gpu.Reduction(),
                dl.gpu.GeneralReduction(),
                dl.gpu.Fallback(),
            )(mod_deploy)
            mod_deploy = (
                mlc_llm.transform.LiftTIRGlobalBufferAlloc()(  # pylint: disable=not-callable
                    mod_deploy
                )
            )
            mod_deploy = tvm.tir.transform.ForceNarrowIndexToInt32()(mod_deploy)

    if args.debug_load_script:
        mod_deploy = utils.debug_load_script("mod_build_stage_debug.py", args)

    utils.debug_dump_script(mod_deploy, "mod_build_stage.py", args)

    use_cuda_graph = args.use_cuda_graph and target_kind == "cuda"

    with tvm.transform.PassContext(config={"relax.backend.use_cuda_graph": use_cuda_graph}):
        # The num_input attribute is needed to capture transformed weights passed as input
        # into a cuda graph.
        mod_deploy["decode"] = mod_deploy["decode"].with_attr({"num_input": 3})
        ex = relax.build(mod_deploy, args.target, system_lib=args.system_lib)

    output_filename = f"{args.model}-{args.quantization.name}-{target_kind}.{args.lib_format}"

    utils.debug_dump_shader(ex, f"{args.model}_{args.quantization.name}_{target_kind}", args)
    args.lib_path = os.path.join(args.artifact_path, output_filename)
    ex.export_library(args.lib_path, **args.export_kwargs)
    print(f"Finish exporting to {args.lib_path}")


def build_model_from_args(args: argparse.Namespace):
    if args.quantization == "q4f16_0":
        print(
            "WARNING: q4f16_1 is preferred to q4f16_0, "
            "and it is highly recommended to use q4f16_1 instaed"
        )
    os.makedirs(args.artifact_path, exist_ok=True)
    if args.debug_dump:
        os.makedirs(os.path.join(args.artifact_path, "debug"), exist_ok=True)
    cache_path = os.path.join(args.artifact_path, "mod_cache_before_build.pkl")
    args.raw_params_path = os.path.join(args.artifact_path, "raw_params")
    use_cache = args.use_cache and os.path.isfile(cache_path)
    if args.sep_embed and args.model_category != "llama":
        raise ValueError(f"separate embedding not supported on {args.model}")
    if args.model_category != "minigpt":
        with open(os.path.join(args.model_path, "config.json"), encoding="utf-8") as i_f:
            config = json.load(i_f)
    if not use_cache or args.convert_weight_only:
        if args.model_category == "llama":
            mod, param_manager, params, model_config = llama.get_model(args, config)
        elif args.model_category == "gpt_neox":
            mod, param_manager, params, model_config = gpt_neox.get_model(args, config)
        elif args.model_category == "gpt_bigcode":
            mod, param_manager, params, model_config= gpt_bigcode.get_model(args, config)
        elif args.model_category == "minigpt":
            mod, param_manager, params, model_config = minigpt.get_model(args)
        elif args.model_category == "gptj":
            mod, param_manager, params, model_config = gptj.get_model(args, config)
        elif args.model_category == "rwkv":
            mod, param_manager, params, model_config = rwkv.get_model(args, config)
        elif args.model_category == "chatglm":
            mod, param_manager, params, model_config = chatglm.get_model(args, config)
        else:
            raise ValueError(f"Model {args.model} not supported")

        for qspec_updater_class in param_manager.qspec_updater_classes:
            qspec_updater = qspec_updater_class(param_manager)
            qspec_updater.visit_module(mod)

        if not args.build_model_only:
            new_params = utils.convert_weights(param_manager, params, args)
            utils.save_params(new_params, args.artifact_path)
            if args.model_category != "minigpt":
                utils.copy_tokenizer(args)
            if args.model_category == "rwkv":
                # TODO: refactor config into model definition
                dump_mlc_chat_config(args, top_p=0.6, temperature=1.2, repetition_penalty=0.996)
            else:
                dump_mlc_chat_config(args)

        if args.convert_weight_only:
            exit(0)

        mod = mod_transform_before_build(mod, param_manager, args, model_config)
        with open(cache_path, "wb") as outfile:
            pickle.dump(mod, outfile)
        print(f"Save a cached module to {cache_path}.")
    else:
        print(
            f"Load cached module from {cache_path} and skip tracing. "
            "You can use --use-cache=0 to retrace"
        )
        with open(cache_path, "rb") as pkl:
            mod = pickle.load(pkl)
    if not args.reuse_lib:
        build(mod, args)
    else:
        print(f"Reuse existing prebuilt lib {args.reuse_lib}...")


def build_model(args: BuildArgs) -> (Optional[str], Optional[str], Optional[str]):
    r"""Builds/compiles a model.

    Parameters
    ----------
    args : :class:`BuildArgs`
        A dataclass of arguments for building models.

    Returns
    ----------
    lib_path: Optional[str]
        The path to the model library file. Return ``None`` if not applicable.
    model_path: Optional[str]
        The path to the folder of the model's parameters. Return ``None`` if not applicable.
    chat_config_path: Optional[str]
        The path to the chat config `.json` file. Return ``None`` if not applicable.
    """
    # Convert BuildArgs to argparse.Namespace so that we can share the rest
    # of the code with the command line workflow
    build_args_as_dict = asdict(args)
    build_args_namespace = argparse.Namespace(**build_args_as_dict)
    args = _parse_args(build_args_namespace)
    build_model_from_args(args)

    # Prepare output; some workflows may or may not have the paths to return
    lib_path = args.lib_path if hasattr(args, "lib_path") else None
    model_path = args.params_path if hasattr(args, "params_path") else None
    chat_config_path = args.chat_config_path if hasattr(args, "chat_config_path") else None

    return lib_path, model_path, chat_config_path<|MERGE_RESOLUTION|>--- conflicted
+++ resolved
@@ -360,20 +360,11 @@
     )  # pylint: disable=not-callable
 
     if "num_attention_heads" in config and "hidden_size" in config:
-<<<<<<< HEAD
-        if "max_sequence_length" in config:
-            max_seq_len = config["max_sequence_length"]
-        if args.max_seq_len > 0:
-            max_seq_len = args.max_seq_len
-        if not max_seq_len:
-            raise ValueError(f"fuse_split_rotary_embedding not supported without max_seq_len defined.")
-=======
         max_seq_len = None
         if args.max_seq_len > 0:
             max_seq_len = args.max_seq_len
         elif "max_sequence_length" in config:
             max_seq_len = config["max_sequence_length"]
->>>>>>> 2bd25391
 
         if max_seq_len:
             mod = fuse_split_rotary_embedding(
