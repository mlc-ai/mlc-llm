--- conflicted
+++ resolved
@@ -76,37 +76,24 @@
                 args.device_name = "opencl"
             else:
                 raise ValueError("Cannot auto deduce device-name, please set it")
-<<<<<<< HEAD
     model_conv_templates = {
         "vicuna-": "vicuna_v1.1",
         "dolly-": "dolly",
         "stablelm-": "stablelm",
         "redpajama-": "redpajama_chat",
+        "minigpt": "minigpt",
+        "moss-moon-003-sft": "moss",
         "moss-": "moss",
+        "moss-moon-003-base": "LM",
+        "gpt-j-": "LM",
         "open_llama": "LM",
         "rwkv-": "rwkv",
         "gorilla-": "gorilla",
+        "guanaco": "guanaco",
         "starcoder": "code_gpt",
         "wizardcoder-": "code_gpt",
-=======
-    supported_model_prefix = {
-        "vicuna-": ("vicuna_v1.1", "llama"),
-        "dolly-": ("dolly", "gpt_neox"),
-        "stablelm-": ("stablelm", "gpt_neox"),
-        "redpajama-": ("redpajama_chat", "gpt_neox"),
-        "minigpt": ("minigpt", "minigpt"),
-        "moss-moon-003-sft": ("moss", "gptj"),
-        "moss-moon-003-base": ("LM", "gptj"),
-        "gpt-j-": ("LM", "gptj"),
-        "open_llama": ("LM", "llama"),
-        "rwkv-": ("rwkv", "rwkv"),
-        "gorilla-": ("gorilla", "llama"),
-        "guanaco": ("guanaco", "llama"),
-        "starcoder": ("code_gpt", "gpt_bigcode"),
-        "wizardcoder-": ("code_gpt", "gpt_bigcode"),
-        "wizardlm-": ("wizardlm", "llama"),
-        "gpt_bigcode-santacoder": ("code_gpt", "gpt_bigcode")
->>>>>>> b71bd391
+        "wizardlm-": "wizardlm",
+        "gpt_bigcode-santacoder": "code_gpt",
     }
     model = args.model.lower()
     for prefix, model_category in model_conv_templates.items():
@@ -120,7 +107,6 @@
         if args.quantization in quantization_schemes
         else quantization_dict[args.quantization]
     )
-    print(args.conv_template)
 
 
 def split_transform_deploy_mod(
