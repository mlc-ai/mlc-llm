# pylint: disable=missing-docstring, redefined-outer-name, not-callable
import argparse
import json
import os
import pickle
from dataclasses import asdict, dataclass, field, fields
from typing import Any, Dict, Optional

import tvm
import tvm.relax.backend.contrib.cublas as _
from tvm import dlight as dl
from tvm import relax
from tvm.contrib.nvcc import parse_compute_version
from tvm.relax.backend import get_patterns_with_prefix
from tvm.relax.backend.contrib.cutlass import annotate_workspace

import mlc_llm
from mlc_llm import utils
from mlc_llm.relax_model import (
    chatglm,
    gpt_bigcode,
    gpt_neox,
    gptj,
    llama,
    llama_batched_vllm,
    minigpt,
    mistral,
    param_manager,
    rwkv,
    stablelm_3b,
)
from mlc_llm.relax_model.commons import create_shard_info_func
from mlc_llm.transform import fuse_split_rotary_embedding, rewrite_attention


@dataclass
class BuildArgs:
    r"""BuildArgs is the dataclass that organizes the arguments we use in
    building a model.

    To use :meth:`mlc_llm.build_model`, users pass in an instance of :class:`BuildArgs`; for
    CLI entry points, an equivalent :class:`ArgumentParser` instance is generated based
    on the definition of this class using :meth:`mlc_llm.convert_build_args_to_argparser`.

    Parameters
    ----------
    model: str
        The name of the model to build. If it is ``auto``, we will automatically
        set the model name according to ``--model-path``, ``hf-path``, or the model
        folders under ``--artifact-path/models``.
    hf_path: str
        Hugging Face path from which to download params, tokenizer, and config.
    quantization: str
        The quantization mode we use to compile.
    max_seq_len: int
        The maximum allowed sequence length for the model.
    target: str
        The target platform to compile the model for.
    db_path: str
        Path to log database for all models. Default: ``./log_db/``.
    reuse_lib: str
        Whether to reuse a previously generated lib.
    artifact_path: str
        Where to store the output.
    use_cache: int
        Whether to use previously pickled IRModule and skip trace.
    convert_weight_only: bool
        Whether to only convert model weights and not build the model. If both
        ``convert_weight_only`` and ``build_model_only`` are set, the behavior is undefined.
    build_model_only: bool
        Whether to only build model and do not convert model weights.
    debug_dump: bool
        Whether to dump debugging files during compilation.
    debug_load_script: bool
        Whether to load the script for debugging.
    llvm_mingw: str
        ``/path/to/llvm-mingw-root``, use llvm-mingw to cross compile to windows.
    system_lib: bool
        A parameter to ``relax.build``.
    sep_embed: bool
        Build with separated embedding layer, only applicable to LlaMa. This
        feature is in testing stage, and will be formally replaced after massive
        overhaul of embedding feature for all models and use cases.
<<<<<<< HEAD
    sliding_window: int
        The sliding window size in sliding window attention (SWA). This optional field
        overrides the `sliding_window` in config.json for those models that use SWA.
        Currently only useful when compiling Mistral.
    chunk_size: int
        The chunk size in sliding window attention (SWA) during prefilling. By default,
        the chunk size is the same as sliding window. Currently only useful when compiling Mistral.
=======
    cc_path: str
        ``/path/to/cross_compiler_path``; currently only used for cross-compile
        for nvidia/jetson device.
    use_safetensors: bool
        Specifies whether to use ``.safetensors`` instead of the default ``.bin``
        when loading in model weights.
>>>>>>> 200653a8
    enable_batching: bool
        Build the model for batched inference.
        This is a temporary flag used to control the model execution flow in single-
        sequence and batching settings for now. We will eventually merge two flows
        in the future and remove this flag then.
    no_cutlass_attn: bool
        Disable offloading attention operations to CUTLASS.
    no_cutlass_norm: bool
        Disable offloading layer and RMS norm operations to CUTLASS.
    no_cublas: bool
        Disable the step that offloads matmul to cuBLAS. Without this flag,
        matmul will be offloaded to cuBLAS if quantization mode is ``q0f16`` or
        ``q0f32``, target is CUDA and TVM has been built with cuBLAS enabled.
    use_cuda_graph: bool
        Specifies whether to enable CUDA Graph for the decoder. MLP and QKV
        projection between two attention layers are put into a graph.
    num_shards: int
        Number of shards to split the model into in tensor parallelism multi-gpu
        inference. Only useful when ``build_model_only`` is set.
    use_flash_attn_mqa: bool
        Offload multi-query attention workload to Flash Attention.
    pdb: bool
        If set, drop into a pdb debugger on error.
    use_vllm_attention: bool
        Use vLLM paged KV cache and attention kernel, only relevant when enable_batching=True.
    """
    model: str = field(
        default="auto",
        metadata={
            "help": (
                'The name of the model to build. If it is "auto", we will '
                'automatically set the model name according to "--model-path", '
                '"hf-path" or the model folders under "--artifact-path/models"'
            )
        },
    )
    hf_path: str = field(
        default=None,
        metadata={"help": "Hugging Face path from which to download params, tokenizer, and config"},
    )
    quantization: str = field(
        default="q4f16_1",
        metadata={
            "help": "The quantization mode we use to compile.",
            "choices": [*utils.quantization_schemes.keys()],
        },
    )
    max_seq_len: int = field(
        default=-1,
        metadata={"help": "The maximum allowed sequence length for the model."},
    )
    target: str = field(
        default="auto",
        metadata={"help": "The target platform to compile the model for."},
    )
    reuse_lib: str = field(
        default=None, metadata={"help": "Whether to reuse a previously generated lib."}
    )
    artifact_path: str = field(default="dist", metadata={"help": "Where to store the output."})
    use_cache: int = field(
        default=1,
        metadata={"help": "Whether to use previously pickled IRModule and skip trace."},
    )
    convert_weight_only: bool = field(
        default=False,
        metadata={
            "help": "Whether to only convert model weights and not build the model.",
            "action": "store_true",
        },
    )
    build_model_only: bool = field(
        default=False,
        metadata={
            "help": "Whether to only build model and do not convert model weights.",
            "action": "store_true",
        },
    )
    debug_dump: bool = field(
        default=False,
        metadata={
            "help": "Whether to dump debugging files during compilation.",
            "action": "store_true",
        },
    )
    debug_load_script: bool = field(
        default=False,
        metadata={
            "help": "Whether to load the script for debugging.",
            "action": "store_true",
        },
    )
    llvm_mingw: str = field(
        default="",
        metadata={"help": "/path/to/llvm-mingw-root, use llvm-mingw to cross compile to windows."},
    )
    cc_path: str = field(
        default="",
        metadata={
            "help": "/path/to/cross_compiler_path, Currently only used for cross-compile for nvidia/jetson device."
        },
    )
    system_lib: bool = field(
        default=False,
        metadata={"help": "A parameter to `relax.build`.", "action": "store_true"},
    )
    sep_embed: bool = field(
        default=False,
        metadata={
            "help": (
                "Build with separated embedding layer, only applicable to LlaMa. "
                "This feature is in testing stage, and will be formally replaced after "
                "massive overhaul of embedding feature for all models and use cases"
            ),
            "action": "store_true",
        },
    )
    use_safetensors: bool = field(
        default=False,
        metadata={
            "help": (
                "Specifies whether to use ``.safetensors`` instead of the default "
                "``.bin`` when loading in model weights."
            ),
            "action": "store_true",
        },
    )
    enable_batching: bool = field(
        default=False,
        metadata={
            "help": (
                "Build the model for batched inference."
                "This is a temporary flag used to control the model execution flow in single-"
                "sequence and batching settings for now. We will eventually merge two flows"
                "in the future and remove this flag then."
            ),
            "action": "store_true",
        },
    )
    no_cutlass_attn: bool = field(
        default=False,
        metadata={
            "help": ("Disable offloading attention operations to CUTLASS."),
            "action": "store_true",
        },
    )
    no_cutlass_norm: bool = field(
        default=False,
        metadata={
            "help": ("Disable offloading layer and RMS norm operations to CUTLASS."),
            "action": "store_true",
        },
    )
    no_cublas: bool = field(
        default=False,
        metadata={
            "help": (
                "Disable the step that offloads matmul to cuBLAS. Without this flag, "
                "matmul will be offloaded to cuBLAS if quantization mode is q0f16 or q0f32, "
                "target is CUDA and TVM has been built with cuBLAS enabled."
            ),
            "action": "store_true",
        },
    )
    use_cuda_graph: bool = field(
        default=False,
        metadata={
            "help": (
                "Specifies whether to enable CUDA Graph for the decoder. MLP and QKV "
                "projection between two attention layers are put into a graph."
            ),
            "action": "store_true",
        },
    )
    num_shards: int = field(
        default=1,
        metadata={
            "help": (
                "Number of shards to split the model into in tensor parallelism multi-gpu "
                "inference. Only useful when --build-model-only is set."
            ),
        },
    )
    use_flash_attn_mqa: bool = field(
        default=False,
        metadata={
            "help": ("Offload multi-query attention workload to Flash Attention."),
            "action": "store_true",
        },
    )
    sliding_window: int = field(
        default=-1,
        metadata={
            "help": (
                "The sliding window size in sliding window attention (SWA). "
                "This optional field overrides the `sliding_window` in config.json for those models "
                "that use SWA. Currently only useful when compiling Mistral."
            ),
        },
    )
    chunk_size: int = field(
        default=-1,
        metadata={
            "help": (
                "The chunk size in sliding window attention (SWA) during prefilling. "
                "By default, the chunk size is the same as sliding window. "
                "Currently only useful when compiling Mistral."
            ),
        },
    )
    pdb: bool = field(
        default=False,
        metadata={
            "help": ("If set, drop into a pdb debugger on error"),
            "action": "store_true",
        },
    )
    use_vllm_attention: bool = field(
        default=False,
        metadata={
            "help": (
                "Use vLLM paged KV cache and attention kernel, only relevant when enable_batching=True."
            ),
            "action": "store_true",
        },
    )


def convert_build_args_to_argparser() -> argparse.ArgumentParser:
    """Convert from BuildArgs to an equivalent ArgumentParser."""
    args = argparse.ArgumentParser()
    for field in fields(BuildArgs):
        name = field.name.replace("_", "-")
        field_name = f"--{name}"
        # `kwargs` contains `help`, `choices`, and `action`
        kwargs = field.metadata.copy()
        if field.type == bool:
            # boolean arguments do not need to specify `type`
            args.add_argument(field_name, default=field.default, **kwargs)
        else:
            args.add_argument(field_name, type=field.type, default=field.default, **kwargs)
    return args


def _parse_args(parsed) -> argparse.Namespace:
    assert parsed.max_seq_len == -1 or parsed.max_seq_len > 0
    if parsed.use_safetensors:
        try:
            import safetensors  # pylint: disable=import-outside-toplevel, unused-import
        except ImportError as error:
            raise ImportError(
                "`use_safetensors` option is toggled, please install safetensors package."
            ) from error

    parsed.export_kwargs = {}
    parsed.lib_format = "so"
    parsed.system_lib_prefix = None
    parsed = _setup_model_path(parsed)

    utils.parse_target(parsed)
    utils.argparse_postproc_common(parsed)

    if parsed.use_vllm_attention:
        assert parsed.enable_batching, "--enable_batching is required for using vLLM attention."
        assert parsed.target_kind == "cuda", "vLLM attention is only supported for CUDA."
        assert tvm.get_global_func("tvm.contrib.vllm.single_query_cached_kv_attention", True), "TVM needs to be built with -DUSE_VLLM=ON."

    parsed.artifact_path = os.path.join(
        parsed.artifact_path, f"{parsed.model}-{parsed.quantization.name}"
    )

    return parsed


def _setup_model_path(args: argparse.Namespace):  # pylint: disable=too-many-branches
    if args.hf_path:
        if args.model != "auto":
            assert args.model == os.path.basename(args.hf_path), (
                'When both "--model" and "--hf-path" is specified, the '
                'value of "--model" is required to match the basename of "--hf-path". '
                f'Got "--model {args.model}" and "--hf-path {args.hf_path}"'
            )
        else:
            args.model = os.path.basename(args.hf_path)
        args.model_path = os.path.join(args.artifact_path, "models", args.model)
        if os.path.exists(args.model_path):
            print(f"Weights exist at {args.model_path}, skipping download.")
        else:
            os.makedirs(args.model_path, exist_ok=True)
            os.system("git lfs install")
            os.system(f"git clone https://huggingface.co/{args.hf_path} {args.model_path}")
            print(f"Downloaded weights to {args.model_path}")
        validate_config(args.model_path)
    elif args.model != "auto":
        if os.path.isdir(args.model):
            args.model = os.path.normpath(args.model)  # Remove potential trailing `/`
            args.model_path = args.model
            args.model = os.path.basename(args.model)
        else:
            args.model_path = os.path.join(args.artifact_path, "models", args.model)
        validate_config(args.model_path)
    else:
        lookup_path = os.path.join(args.artifact_path, "models")
        print(f'"--model" is set to "auto". Searching in {lookup_path} for existing models.')
        for dirname in os.listdir(lookup_path):
            if os.path.isdir(os.path.join(lookup_path, dirname)) and os.path.isfile(
                os.path.join(lookup_path, dirname, "config.json")
            ):
                try:
                    validate_config(os.path.join(lookup_path, dirname))
                except:  # pylint: disable=bare-except
                    pass
                else:
                    args.model_path = os.path.join(lookup_path, dirname)
                    args.model = dirname
                    break
        if args.model == "auto":
            raise ValueError("Please specify either the model_path or the hf_path.")

    print(f'Using path "{args.model_path}" for model "{args.model}"')
    return args


def validate_config(model_path: str):
    if os.path.exists(os.path.join(model_path, "mlc-chat-config.json")):
        raise KeyError(
            "The model located in the directory {} has already been compiled by MLC-LLM. There is"
            " no need to compile it again. If you wish to compile a new model, please provide a"
            " directory (or hf-path) that contains the pre-compiled model in raw HuggingFace"
            " format instead.".format(model_path)
        )
    if model_path.split("/")[-1].startswith("minigpt"):
        # minigpt does not contain a config.json file so we skip the check
        return
    config_path = os.path.join(model_path, "config.json")
    assert os.path.exists(
        config_path
    ), f"Expecting HuggingFace config, but file not found: {config_path}."
    with open(config_path, encoding="utf-8") as i_f:
        config = json.load(i_f)
        assert (
            "model_type" in config
        ), f"Invalid config format. Expecting HuggingFace config format in: {config_path}"
        assert (
            config["model_type"] in utils.supported_model_types
        ), f"Model type {config['model_type']} not supported."


def mod_transform_before_build(
    mod: tvm.IRModule,
    param_manager: param_manager.ParamManager,
    args: argparse.Namespace,
    config: Dict,
) -> tvm.IRModule:
    """First-stage: Legalize ops and trace"""
    if args.model.startswith("minigpt"):
        model_names = ["embed"]
    else:
        model_names = [
            "prefill",
            "decode",
        ]

        if not args.use_vllm_attention:
            model_names += [
                "create_kv_cache",
                "softmax_with_temperature",
                "get_metadata",
            ]
        else:
            # This is equivalent to prefill but without KV cache. It is used for
            # determining the number of paged cache blocks that can be allocated.
            model_names.append("evaluate")

        if args.sep_embed:
            model_names = ["embed", "prefill_with_embed"] + model_names[1:]
            if args.enable_batching:
                model_names[2] = "decode_with_embed"
        if args.model.lower().startswith("rwkv-"):
            model_names += ["reset_kv_cache"]

    mod = param_manager.transform_dequantize()(mod)
    mod = relax.transform.BundleModelParams()(mod)

    use_ft_quant = args.quantization.name in ["q4f16_ft", "q8f16_ft"]
    mod = mlc_llm.transform.FuseDecodeTranspose(skip_gemm=not use_ft_quant)(mod)

    if (
        not args.enable_batching
        and hasattr(config, "num_attention_heads")
        and hasattr(config, "hidden_size")
        and hasattr(config, "position_embedding_base")
        and getattr(config, "dtype", "float16") == "float16"
    ):
        max_seq_len = None
        if args.max_seq_len > 0:
            max_seq_len = args.max_seq_len
        elif hasattr(config, "max_sequence_length"):
            max_seq_len = config.max_sequence_length

        if max_seq_len:
            num_key_value_heads = config.get_num_key_value_heads()
            mod = fuse_split_rotary_embedding(
                    config.num_attention_heads // args.num_shards,
                    num_key_value_heads // args.num_shards,
                    config.hidden_size // args.num_shards,
                    config.position_embedding_base,
                )(mod)

    if args.target_kind == "cuda":
        patterns = []

        has_cutlass = tvm.get_global_func("relax.ext.cutlass", True)

        if has_cutlass and not args.no_cutlass_attn:
            if args.use_flash_attn_mqa:
                mod = rewrite_attention(use_flash_mqa=True)(mod)
            mod = rewrite_attention(use_flash_mqa=False)(mod)
            patterns += get_patterns_with_prefix("cutlass.attention")

        if has_cutlass and not args.no_cutlass_norm:
            patterns += get_patterns_with_prefix("cutlass.layer_norm")
            patterns += get_patterns_with_prefix("cutlass.rms_norm")

        if has_cutlass and use_ft_quant:
            patterns += get_patterns_with_prefix("cutlass.decode_matmul")

        has_cublas = tvm.get_global_func("relax.ext.cublas", True)

        if has_cublas and args.quantization.name in ("q0f16", "q0f32") and not args.no_cublas:
            patterns += get_patterns_with_prefix("cublas")

        if len(patterns) > 0:
            os.makedirs("./tmp", exist_ok=True)

            major, minor = parse_compute_version(tvm.cuda(0).compute_version)

            if major == 8:
                sm = 80
            else:
                sm = 10 * major + minor

            options = {"cutlass": {"sm": sm, "find_first_valid": False}}

            if hasattr(config, "rms_norm_eps"):
                options["cutlass"]["rms_eps"] = config.rms_norm_eps

            mod = tvm.transform.Sequential(
                [
                    relax.transform.FuseOpsByPattern(
                        patterns, bind_constants=False, annotate_codegen=True
                    ),
                    annotate_workspace,
                    relax.transform.AllocateWorkspace(),
                    relax.transform.RunCodegen(options, entry_functions=model_names),
                ]
            )(mod)

    mod = mlc_llm.transform.FuseTransposeMatmul()(mod)
    mod = relax.pipeline.get_pipeline()(mod)  # pylint: disable=no-value-for-parameter
    mod = mlc_llm.transform.FuseDecodeMatmulEwise()(mod)
    mod = mlc_llm.transform.FuseDecodeTake()(mod)
    mod = relax.transform.DeadCodeElimination(model_names)(mod)
    mod = mlc_llm.transform.CleanUpTIRAttrs()(mod)
    mod_deploy = mod

    utils.debug_dump_script(mod_deploy, "mod_deploy.py", args)

    return mod_deploy


def dump_mlc_chat_config(
    args: argparse.Namespace,
    vocab_size: int,
    max_window_size: int,
    temperature: float = 0.7,
    repetition_penalty: float = 1.0,
    top_p: float = 0.95,
    mean_gen_len: int = 128,
    max_gen_len: int = 512,
    shift_fill_factor: float = 0.3,
    rwkv_world=False,
):
    args.params_path = os.path.join(args.artifact_path, "params")
    config: Dict[str, Any] = {}

    if args.reuse_lib:
        config["model_lib"] = f"{args.reuse_lib}"
        if not args.reuse_lib.endswith(args.quantization.name):
            raise RuntimeError(f"Trying to reuse lib without suffix {args.quantization.name}")
    else:
        config["model_lib"] = f"{args.model}-{args.quantization.name}"

    config["local_id"] = f"{args.model}-{args.quantization.name}"
    config["conv_template"] = args.conv_template
    config["temperature"] = temperature
    config["repetition_penalty"] = repetition_penalty
    config["top_p"] = top_p
    config["mean_gen_len"] = mean_gen_len
    config["max_gen_len"] = max_gen_len
    config["num_shards"] = args.num_shards
    config["shift_fill_factor"] = shift_fill_factor
    if rwkv_world:
        config["tokenizer_files"] = ["tokenizer_model"]
    else:
        config["tokenizer_files"] = utils.get_tokenizer_files(args.params_path)
    config["model_category"] = args.model_category
    config["model_name"] = args.model
    config["vocab_size"] = vocab_size
    if args.sliding_window != -1:
        # Do not add max window size if use sliding window
        config["sliding_window"] = args.sliding_window
        config["chunk_size"] = args.chunk_size
    else:
        config["max_window_size"] = max_window_size

    args.chat_config_path = os.path.join(args.params_path, "mlc-chat-config.json")
    with open(args.chat_config_path, "w", encoding="utf-8") as outfile:
        json.dump(config, outfile, indent=4)
    print(f"Finish exporting chat config to {args.chat_config_path}")


def build(mod_deploy: tvm.IRModule, args: argparse.Namespace) -> None:
    target_kind = args.target_kind
    if args.system_lib_prefix:
        mod_deploy = mod_deploy.with_attrs({"system_lib_prefix": args.system_lib_prefix})

    utils.debug_dump_script(mod_deploy, "mod_before_build.py", args)
    utils.debug_dump_benchmark_script(
        mod_deploy, f"{args.model}_{args.quantization.name}".replace("-", "_"), args
    )

    if target_kind != "cpu":
        dispatch_target = (
            args.target
            if args.target_kind != "webgpu"
            else tvm.target.Target("apple/m1-gpu-restricted")
        )
        with dispatch_target:
            mod_deploy = dl.ApplyDefaultSchedule(  # pylint: disable=not-callable
                dl.gpu.Matmul(),
                dl.gpu.GEMV(),
                dl.gpu.Reduction(),
                dl.gpu.GeneralReduction(),
                dl.gpu.Fallback(),
            )(mod_deploy)
            mod_deploy = (
                mlc_llm.transform.LiftTIRGlobalBufferAlloc()(  # pylint: disable=not-callable
                    mod_deploy
                )
            )
            mod_deploy = tvm.tir.transform.ForceNarrowIndexToInt32()(mod_deploy)

    if args.debug_load_script:
        mod_deploy = utils.debug_load_script("mod_build_stage_debug.py", args)

    utils.debug_dump_script(mod_deploy, "mod_build_stage.py", args)

    use_cuda_graph = args.use_cuda_graph and target_kind == "cuda"

    with tvm.transform.PassContext(config={"relax.backend.use_cuda_graph": use_cuda_graph}):
        # The num_input attribute is needed to capture transformed weights passed as input
        # into a cuda graph.
        # NOTE: CUDA graph for batching is not enabled and is left as a TODO item.
        if not args.enable_batching:
            mod_deploy["decode"] = mod_deploy["decode"].with_attr({"num_input": 3})
        ex = relax.build(mod_deploy, args.target, system_lib=args.system_lib)

    output_filename = f"{args.model}-{args.quantization.name}-{target_kind}.{args.lib_format}"

    utils.debug_dump_shader(ex, f"{args.model}_{args.quantization.name}_{target_kind}", args)
    args.lib_path = os.path.join(args.artifact_path, output_filename)
    ex.export_library(args.lib_path, **args.export_kwargs)
    print(f"Finish exporting to {args.lib_path}")


def build_model_from_args(args: argparse.Namespace):
    if args.quantization == "q4f16_0":
        print(
            "WARNING: q4f16_1 is preferred to q4f16_0, "
            "and it is highly recommended to use q4f16_1 instaed"
        )
    if args.num_shards > 1:
        if (not args.build_model_only) and (not args.convert_weight_only):
            raise ValueError(
                "`num_shards` should be used together with "
                "`--build-model-only` and `--convert-weight-only`"
            )
        use_ft_quant = args.quantization.name in ["q4f16_ft", "q8f16_ft"]
        if use_ft_quant:
            raise ValueError("Multi-GPU deployments are not available for ft quantization.")
    os.makedirs(args.artifact_path, exist_ok=True)
    if args.debug_dump:
        os.makedirs(os.path.join(args.artifact_path, "debug"), exist_ok=True)
    cache_path = os.path.join(args.artifact_path, "mod_cache_before_build.pkl")
    args.raw_params_path = os.path.join(args.artifact_path, "raw_params")
    use_cache = args.use_cache and os.path.isfile(cache_path)
    if args.sep_embed and args.model_category != "llama":
        raise ValueError(f"separate embedding not supported on {args.model}")

    if args.model_category == "minigpt":
        # Special case for minigpt, which neither provides nor requires a configuration.
        config = {}
    else:
        with open(os.path.join(args.model_path, "config.json"), encoding="utf-8") as i_f:
            config = json.load(i_f)

    if not use_cache or args.convert_weight_only:
        model_generators = {
            "llama": llama,
            "mistral": mistral,
            "stablelm_epoch": stablelm_3b,
            "gpt_neox": gpt_neox,
            "gpt_bigcode": gpt_bigcode,
            "minigpt": minigpt,
            "gptj": gptj,
            "rwkv": rwkv,
            "rwkv_world": rwkv,
            "chatglm": chatglm,
        }

        if args.use_vllm_attention:
            model_generators["llama"] = llama_batched_vllm
            model_generators["mistral"] = llama_batched_vllm

        assert args.model_category in model_generators, f"Model {args.model} not supported"

        mod, param_manager, params, model_config = model_generators[args.model_category].get_model(
            args, config
        )

        if args.model_category == "mistral":
            args.sliding_window = model_config.sliding_window
            args.chunk_size = model_config.chunk_size

        for qspec_updater_class in param_manager.qspec_updater_classes:
            qspec_updater = qspec_updater_class(param_manager)
            qspec_updater.visit_module(mod)

        if not args.build_model_only:
            # Run pre-quantization if provided.
            args.model_path = param_manager.run_pre_quantize(args.model_path)
            param_manager.init_torch_pname_to_bin_name(args.use_safetensors)

            new_params = utils.convert_weights(param_manager, params, args)
            utils.save_params(new_params, args.artifact_path)
            if args.model_category != "minigpt":
                utils.copy_tokenizer(args)
            if args.model_category == "rwkv" or args.model_category == "rwkv_world":
                # TODO: refactor config into model definition
                dump_mlc_chat_config(
                    args,
                    vocab_size=config["vocab_size"],
                    max_window_size=model_config.max_sequence_length,
                    top_p=0.6,
                    temperature=1.2,
                    repetition_penalty=0.996,
                    rwkv_world=True,
                )
            else:
                dump_mlc_chat_config(
                    args,
                    vocab_size=config["vocab_size"],
                    max_window_size=model_config.max_sequence_length,
                )

        if args.convert_weight_only:
            exit(0)

        mod = mod_transform_before_build(mod, param_manager, args, model_config)
        if args.num_shards > 1:
            create_shard_info_func(mod, param_manager, args, model_config)
        with open(cache_path, "wb") as outfile:
            pickle.dump(mod, outfile)
        print(f"Save a cached module to {cache_path}.")
    else:
        print(
            f"Load cached module from {cache_path} and skip tracing. "
            "You can use --use-cache=0 to retrace"
        )
        with open(cache_path, "rb") as pkl:
            mod = pickle.load(pkl)
    if not args.reuse_lib:
        build(mod, args)
    else:
        print(f"Reuse existing prebuilt lib {args.reuse_lib}...")


def build_model(args: BuildArgs) -> (Optional[str], Optional[str], Optional[str]):
    r"""Builds/compiles a model.

    Parameters
    ----------
    args : :class:`BuildArgs`
        A dataclass of arguments for building models.mlc_llm/core.py

    Returns
    ----------
    lib_path: Optional[str]
        The path to the model library file. Return ``None`` if not applicable.
    model_path: Optional[str]
        The path to the folder of the model's parameters. Return ``None`` if not applicable.
    chat_config_path: Optional[str]
        The path to the chat config `.json` file. Return ``None`` if not applicable.
    """
    # Convert BuildArgs to argparse.Namespace so that we can share the rest
    # of the code with the command line workflow
    build_args_as_dict = asdict(args)
    build_args_namespace = argparse.Namespace(**build_args_as_dict)
    args = _parse_args(build_args_namespace)
    build_model_from_args(args)

    # Prepare output; some workflows may or may not have the paths to return
    lib_path = args.lib_path if hasattr(args, "lib_path") else None
    model_path = args.params_path if hasattr(args, "params_path") else None
    chat_config_path = args.chat_config_path if hasattr(args, "chat_config_path") else None

    return lib_path, model_path, chat_config_path<|MERGE_RESOLUTION|>--- conflicted
+++ resolved
@@ -81,7 +81,6 @@
         Build with separated embedding layer, only applicable to LlaMa. This
         feature is in testing stage, and will be formally replaced after massive
         overhaul of embedding feature for all models and use cases.
-<<<<<<< HEAD
     sliding_window: int
         The sliding window size in sliding window attention (SWA). This optional field
         overrides the `sliding_window` in config.json for those models that use SWA.
@@ -89,14 +88,12 @@
     chunk_size: int
         The chunk size in sliding window attention (SWA) during prefilling. By default,
         the chunk size is the same as sliding window. Currently only useful when compiling Mistral.
-=======
     cc_path: str
         ``/path/to/cross_compiler_path``; currently only used for cross-compile
         for nvidia/jetson device.
     use_safetensors: bool
         Specifies whether to use ``.safetensors`` instead of the default ``.bin``
         when loading in model weights.
->>>>>>> 200653a8
     enable_batching: bool
         Build the model for batched inference.
         This is a temporary flag used to control the model execution flow in single-
