--- conflicted
+++ resolved
@@ -182,12 +182,7 @@
             RUNTIME_DEPENDENCY_SET
             tokenizers_c
     RUNTIME DESTINATION bin
-<<<<<<< HEAD
     LIBRARY DESTINATION lib${LIB_SUFFIX})
-endif()
-=======
-    LIBRARY DESTINATION lib${LIB_SUFFIX}
-  )
 endif()
 
 add_executable(llm_benchmark cpp/llm_benchmark.cpp)
@@ -201,5 +196,4 @@
 )
 target_link_libraries(llm_benchmark PUBLIC mlc_llm_module)
 
-# target_link_libraries(tvm PRIVATE log)
->>>>>>> 8a30d62f
+# target_link_libraries(tvm PRIVATE log)