# pylint: disable=missing-docstring
import argparse
from dataclasses import dataclass, field, fields, asdict
import json
import os
import pickle
from typing import Any, Dict

import tvm
from tvm import dlight as dl
from tvm import meta_schedule as ms
from tvm import relax

import mlc_llm
from mlc_llm import utils
from mlc_llm.relax_model import (
    gpt_bigcode,
    gpt_neox,
    gptj,
    llama,
    minigpt,
    param_manager,
    rwkv,
)


@dataclass
class BuildArgs:
<<<<<<< HEAD
    r"""BuildArgs is the dataclass that organizes the arguments we use in 
    building a model. 
    
    To use :meth:`mlc_llm.build_model`, users pass in an instance of :class:`BuildArgs`; for 
    CLI entry points, an equivalent :class:`ArgumentParser` instance is generated based
    on the definition of this class using :meth:`mlc_llm.convert_build_args_to_argparser`.
    
    Parameters
    ----------
    model: str
        The name of the model to build. If it is ``auto``, we will automatically
        set the model name according to ``--model-path``, ``hf-path``, or the model 
        folders under ``--artifact-path/models``.
    hf_path: str
        Hugging Face path from which to download params, tokenizer, and config.
    quantization: str
        The quantization mode we use to compile.
    max_seq_len: int
        The maximum allowed sequence length for the model.
    target: str
        The target platform to compile the model for.
    db_path: str
        Path to log database for all models. Default: ``./log_db/``.
    reuse_lib: str
        Whether to reuse a previously generated lib.
    artifact_path: str
        Where to store the output.
    use_cache: int
        Whether to use previously pickled IRModule and skip trace.
    debug_dump: bool
        Whether to dump debugging files during compilation.
    debug_load_script: bool
        Whether to load the script for debugging.
    llvm_mingw: str
        ``/path/to/llvm-mingw-root``, use llvm-mingw to cross compile to windows.
    system_lib: bool
        A parameter to ``relax.build``.
    sep_embed: bool
        Build with separated embedding layer, only applicable to LlaMa. This
        feature is in testing stage, and will be formally replaced after massive
        overhaul of embedding feature for all models and use cases.
    """
=======
    """BuildArgs is the dataclass that organizes the arguments we use in
    building a model."""

>>>>>>> 2137741c
    model: str = field(
        default="auto",
        metadata={
            "help": (
                'The name of the model to build. If it is "auto", we will '
                'automatically set the model name according to "--model-path", '
                '"hf-path" or the model folders under "--artifact-path/models"'
            )
        },
    )
    hf_path: str = field(
        default=None,
        metadata={
            "help": "Hugging Face path from which to download params, tokenizer, and config"
        },
    )
    quantization: str = field(
        default=list(utils.quantization_schemes.keys())[0],
        metadata={
            "help": "The quantization mode we use to compile.",
            "choices": [*utils.quantization_schemes.keys()],
        },
    )
    max_seq_len: int = field(
        default=-1,
        metadata={"help": "The maximum allowed sequence length for the model."},
    )
    target: str = field(
        default="auto",
        metadata={"help": "The target platform to compile the model for."},
    )
    db_path: str = field(
        default="log_db",
        metadata={"help": "Path to log database for all models. Default: ./log_db/"},
    )
    reuse_lib: str = field(
        default=None, metadata={"help": "Whether to reuse a previously generated lib."}
    )
    artifact_path: str = field(
        default="dist", metadata={"help": "Where to store the output."}
    )
    use_cache: int = field(
        default=1,
        metadata={"help": "Whether to use previously pickled IRModule and skip trace."},
    )
    convert_weight_only: bool = field(
        default=False,
        metadata={
            "help": "Whether to only convert model weights and not build the model.",
            "action": "store_true",
        },
    )
    build_model_only: bool = field(
        default=False,
        metadata={
            "help": "Whether to only build model and do not convert model weights.",
            "action": "store_true",
        },
    )
    debug_dump: bool = field(
        default=False,
        metadata={
            "help": "Whether to dump debugging files during compilation.",
            "action": "store_true",
        },
    )
    debug_load_script: bool = field(
        default=False,
        metadata={
            "help": "Whether to load the script for debugging.",
            "action": "store_true",
        },
    )
    llvm_mingw: str = field(
        default="",
        metadata={
            "help": "/path/to/llvm-mingw-root, use llvm-mingw to cross compile to windows."
        },
    )
    system_lib: bool = field(
        default=False,
        metadata={"help": "A parameter to `relax.build`.", "action": "store_true"},
    )
    sep_embed: bool = field(
        default=False,
        metadata={
            "help": (
                "Build with separated embedding layer, only applicable to LlaMa. "
                "This feature is in testing stage, and will be formally replaced after "
                "massive overhaul of embedding feature for all models and use cases"
            ),
            "action": "store_true",
        },
    )


def convert_build_args_to_argparser() -> argparse.ArgumentParser:
    """Convert from BuildArgs to an equivalent ArgumentParser."""
    args = argparse.ArgumentParser()
    for field in fields(BuildArgs):
        name = field.name.replace("_", "-")
        field_name = f"--{name}"
        # `kwargs` contains `help`, `choices`, and `action`
        kwargs = field.metadata.copy()
        if field.type == bool:
            # boolean arguments do not need to specify `type`
            args.add_argument(field_name, default=field.default, **kwargs)
        else:
            args.add_argument(
                field_name, type=field.type, default=field.default, **kwargs
            )
    return args


def _parse_args(parsed) -> argparse.Namespace:
    assert parsed.max_seq_len == -1 or parsed.max_seq_len > 0

    parsed.export_kwargs = {}
    parsed.lib_format = "so"
    parsed.system_lib_prefix = None
    parsed = _setup_model_path(parsed)

    if os.path.exists(parsed.db_path):
        filenames = os.listdir(parsed.db_path)
        if (
            len(filenames) == 2
            and "database_workload.json" in filenames
            and "database_tuning_record.json" in filenames
        ):
            ms.database.create(work_dir=parsed.db_path)
            parsed.db_path = [parsed.db_path]
        else:
            db_paths = []
            for filename in filenames:
                db_path = os.path.join(parsed.db_path, filename)
                if os.path.isdir(db_path):
                    try:
                        ms.database.create(work_dir=db_path)
                    except Exception:
                        continue
                    else:
                        db_paths.append(db_path)
            parsed.db_path = db_paths
    else:
        parsed.db_path = []

    if len(parsed.db_path) == 0:
        print(
            f"WARNING: --db-path does not point to a valid database: {parsed.db_path}"
        )
    else:
        print(f"Database paths: {parsed.db_path}")

    utils.parse_target(parsed)
    utils.argparse_postproc_common(parsed)

    parsed.artifact_path = os.path.join(
        parsed.artifact_path, f"{parsed.model}-{parsed.quantization.name}"
    )

    return parsed


def _setup_model_path(args: argparse.Namespace):  # pylint: disable=too-many-branches
    if args.hf_path:
        if args.model != "auto":
            assert args.model == os.path.basename(args.hf_path), (
                'When both "--model" and "--hf-path" is specified, the '
                'value of "--model" is required to match the basename of "--hf-path". '
                f'Got "--model {args.model}" and "--hf-path {args.hf_path}"'
            )
        else:
            args.model = os.path.basename(args.hf_path)
        args.model_path = os.path.join(args.artifact_path, "models", args.model)
        if os.path.exists(args.model_path):
            print(f"Weights exist at {args.model_path}, skipping download.")
        else:
            os.makedirs(args.model_path, exist_ok=True)
            os.system("git lfs install")
            os.system(
                f"git clone https://huggingface.co/{args.hf_path} {args.model_path}"
            )
            print(f"Downloaded weights to {args.model_path}")
        validate_config(args.model_path)
    elif args.model != "auto":
        if os.path.isdir(args.model):
            args.model_path = args.model
            args.model = os.path.basename(args.model)
        else:
            args.model_path = os.path.join(args.artifact_path, "models", args.model)
        validate_config(args.model_path)
    else:
        lookup_path = os.path.join(args.artifact_path, "models")
        print(
            f'"--model" is set to "auto". Searching in {lookup_path} for existing models.'
        )
        for dirname in os.listdir(lookup_path):
            if os.path.isdir(os.path.join(lookup_path, dirname)) and os.path.isfile(
                os.path.join(lookup_path, dirname, "config.json")
            ):
                try:
                    validate_config(os.path.join(lookup_path, dirname))
                except:  # pylint: disable=bare-except
                    pass
                else:
                    args.model_path = os.path.join(lookup_path, dirname)
                    args.model = dirname
                    break
        if args.model == "auto":
            raise ValueError("Please specify either the model_path or the hf_path.")

    print(f'Using path "{args.model_path}" for model "{args.model}"')
    return args


def validate_config(model_path: str):
    if os.path.exists(os.path.join(model_path, "mlc-chat-config.json")):
        raise KeyError(
            "The model located in the directory {} has already been compiled by MLC-LLM. There is"
            " no need to compile it again. If you wish to compile a new model, please provide a"
            " directory (or hf-path) that contains the pre-compiled model in raw HuggingFace"
            " format instead.".format(model_path)
        )
    if model_path.split("/")[-1].startswith("minigpt"):
        # minigpt does not contain a config.json file so we skip the check
        return
    config_path = os.path.join(model_path, "config.json")
    assert os.path.exists(
        config_path
    ), f"Expecting HuggingFace config, but file not found: {config_path}."
    with open(config_path, encoding="utf-8") as i_f:
        config = json.load(i_f)
        assert (
            "model_type" in config
        ), f"Invalid config format. Expecting HuggingFace config format in: {config_path}"
        assert (
            config["model_type"] in utils.supported_model_types
        ), f"Model type {config['model_type']} not supported."


def mod_transform_before_build(
    mod: tvm.IRModule,
    param_manager: param_manager.ParamManager,
    args: argparse.Namespace,
) -> tvm.IRModule:
    """First-stage: Legalize ops and trace"""
    if args.model.startswith("rwkv-"):
        model_names = [
            "decode",
            "create_kv_cache",
            "softmax_with_temperature",
            "get_metadata",
            "reset_kv_cache",
        ]
    elif args.model.startswith("minigpt"):
        model_names = ["embed"]
    else:
        model_names = [
            "prefill",
            "decode",
            "create_kv_cache",
            "softmax_with_temperature",
            "get_metadata",
        ]
        if args.sep_embed:
            model_names = ["embed", "prefill_with_embed"] + model_names[1:]

    mod = param_manager.transform_dequantize(mod)
    mod = mlc_llm.transform.FuseDecodeTranspose()(mod)  # pylint: disable=not-callable
    mod = mlc_llm.transform.FuseTransposeMatmul()(mod)  # pylint: disable=not-callable
    mod = relax.pipeline.get_pipeline()(mod)  # pylint: disable=no-value-for-parameter
    mod = mlc_llm.transform.FuseDecodeMatmulEwise(  # pylint: disable=not-callable
        args.quantization.name, args.target_kind
    )(mod)
    mod = mlc_llm.transform.FuseDecodeTake()(mod)
    mod = relax.transform.DeadCodeElimination(model_names)(mod)
    mod = mlc_llm.transform.CleanUpTIRAttrs()(mod)
    mod_deploy = mod

    utils.debug_dump_script(mod_deploy, "mod_deploy.py", args)

    return mod_deploy


def dump_default_mlc_chat_config(args: argparse.Namespace):
    args.params_path = os.path.join(args.artifact_path, "params")
    config: Dict[str, Any] = {}

    if args.reuse_lib:
        config["model_lib"] = f"{args.reuse_lib}"
        if not args.reuse_lib.endswith(args.quantization.name):
            raise RuntimeError(
                f"Trying to reuse lib without suffix {args.quantization.name}"
            )
    else:
        config["model_lib"] = f"{args.model}-{args.quantization.name}"

    config["local_id"] = f"{args.model}-{args.quantization.name}"
    config["conv_template"] = args.conv_template
    config["temperature"] = 0.7
    config["repetition_penalty"] = 1.0
    config["top_p"] = 0.95
    config["mean_gen_len"] = 128
    config["max_gen_len"] = 512
    config["shift_fill_factor"] = 0.3
    config["tokenizer_files"] = utils.get_tokenizer_files(args.params_path)
    config["model_category"] = args.model_category
    config["model_name"] = args.model

    args.chat_config_path = os.path.join(args.params_path, "mlc-chat-config.json")
    with open(args.chat_config_path, "w", encoding="utf-8") as outfile:
        json.dump(config, outfile, indent=4)
    print(f"Finish exporting chat config to {args.chat_config_path}")


def build(mod_deploy: tvm.IRModule, args: argparse.Namespace) -> None:
    target_kind = args.target_kind
    if args.system_lib_prefix:
        mod_deploy = mod_deploy.with_attrs(
            {"system_lib_prefix": args.system_lib_prefix}
        )

    utils.debug_dump_script(mod_deploy, "mod_before_build.py", args)
    if target_kind != "cpu":
        db = utils.get_database(args.db_path)  # pylint: disable=invalid-name
        dispatch_target = (
            args.target
            if args.target_kind != "webgpu"
            else tvm.target.Target("apple/m1-gpu-restricted")
        )
        with db, dispatch_target:
            if args.target_kind == "android":
                mod_deploy = mlc_llm.dispatch.DispatchTIROperatorAdreno()(  # pylint: disable=not-callable
                    mod_deploy
                )
            mod_deploy = relax.transform.MetaScheduleApplyDatabase()(mod_deploy)
            mod_deploy = dl.ApplyDefaultSchedule(dl.gpu.Matmul())(mod_deploy)
            mod_deploy = dl.ApplyDefaultSchedule(dl.gpu.GEMV())(mod_deploy)
            mod_deploy = dl.ApplyDefaultSchedule(dl.gpu.Reduction())(mod_deploy)
            mod_deploy = dl.ApplyDefaultSchedule(dl.gpu.GeneralReduction())(mod_deploy)
            mod_deploy = dl.ApplyDefaultSchedule(dl.gpu.Fallback())(mod_deploy)
            mod_deploy = mlc_llm.transform.LiftTIRGlobalBufferAlloc()(mod_deploy)
            mod_deploy = tvm.tir.transform.ForceNarrowIndexToInt32()(mod_deploy)

    if args.debug_load_script:
        mod_deploy = utils.debug_load_script("mod_build_stage_debug.py", args)

    utils.debug_dump_script(mod_deploy, "mod_build_stage.py", args)

    ex = relax.build(mod_deploy, args.target, system_lib=args.system_lib)

    output_filename = (
        f"{args.model}-{args.quantization.name}-{target_kind}.{args.lib_format}"
    )

    utils.debug_dump_shader(
        ex, f"{args.model}_{args.quantization.name}_{target_kind}", args
    )
    args.lib_path = os.path.join(args.artifact_path, output_filename)
    ex.export_library(args.lib_path, **args.export_kwargs)
    print(f"Finish exporting to {args.lib_path}")


def build_model_from_args(args: argparse.Namespace):
    os.makedirs(args.artifact_path, exist_ok=True)
    if args.debug_dump:
        os.makedirs(os.path.join(args.artifact_path, "debug"), exist_ok=True)
    cache_path = os.path.join(args.artifact_path, "mod_cache_before_build.pkl")
    args.raw_params_path = os.path.join(args.artifact_path, "raw_params")
    use_cache = args.use_cache and os.path.isfile(cache_path)
    if args.sep_embed and args.model_category != "llama":
        raise ValueError(f"separate embedding not supported on {args.model}")
    if args.model_category != "minigpt":
        with open(
            os.path.join(args.model_path, "config.json"), encoding="utf-8"
        ) as i_f:
            config = json.load(i_f)
    if not use_cache or args.convert_weight_only:
        if args.model_category == "llama":
            mod, param_manager, params = llama.get_model(args, config)
        elif args.model_category == "gpt_neox":
            mod, param_manager, params = gpt_neox.get_model(args, config)
        elif args.model_category == "gpt_bigcode":
            mod, param_manager, params = gpt_bigcode.get_model(args, config)
        elif args.model_category == "minigpt":
            mod, param_manager, params = minigpt.get_model(args)
        elif args.model_category == "gptj":
            mod, param_manager, params = gptj.get_model(args, config)
        elif args.model_category == "rwkv":
            mod, param_manager, params = rwkv.get_model(args, config)
        else:
            raise ValueError(f"Model {args.model} not supported")

        if not args.build_model_only:
            new_params = utils.convert_weights(param_manager, params, args)
            utils.save_params(new_params, args.artifact_path)
            dump_default_mlc_chat_config(args)

        if args.convert_weight_only:
            exit(0)

        mod = mod_transform_before_build(mod, param_manager, args)
        with open(cache_path, "wb") as outfile:
            pickle.dump(mod, outfile)
        print(f"Save a cached module to {cache_path}.")
        if args.model_category != "minigpt":
            utils.copy_tokenizer(args)
    else:
        print(
            f"Load cached module from {cache_path} and skip tracing. "
            "You can use --use-cache=0 to retrace"
        )
        with open(cache_path, "rb") as pkl:
            mod = pickle.load(pkl)
    if not args.reuse_lib:
        build(mod, args)
    else:
        print("Reuse existing prebuilt lib {ARGS.reuse_lib}...")


def build_model(args: BuildArgs):
    r"""Builds/compiles a model.

    Parameters
    ----------
    args : :class:`BuildArgs`
        A dataclass of arguments for building models.

    Returns
    ----------
    lib_path: str
        The path to the ``.so`` library file.
    model_path: str
        The path to the folder of the model's parameters.
    chat_config_path: str
        The path to the chat config ``.json`` file.
    """
    # Convert BuildArgs to argparse.Namespace so that we can share the rest
    # of the code with the command line workflow
    build_args_as_dict = asdict(args)
    build_args_namespace = argparse.Namespace(**build_args_as_dict)
    args = _parse_args(build_args_namespace)
    build_model_from_args(args)

    return args.lib_path, args.params_path, args.chat_config_path<|MERGE_RESOLUTION|>--- conflicted
+++ resolved
@@ -26,7 +26,6 @@
 
 @dataclass
 class BuildArgs:
-<<<<<<< HEAD
     r"""BuildArgs is the dataclass that organizes the arguments we use in 
     building a model. 
     
@@ -69,11 +68,6 @@
         feature is in testing stage, and will be formally replaced after massive
         overhaul of embedding feature for all models and use cases.
     """
-=======
-    """BuildArgs is the dataclass that organizes the arguments we use in
-    building a model."""
-
->>>>>>> 2137741c
     model: str = field(
         default="auto",
         metadata={
