--- conflicted
+++ resolved
@@ -272,7 +272,6 @@
             prefill_chunk_size,
             self.conv_template_name,
         ) = _process_model_args(models)
-<<<<<<< HEAD
 
         model_lib_idx_mult = len(model_args) // len(models)
         for i, model in enumerate(models):
@@ -280,9 +279,6 @@
             # [model_lib_path, model_path, device.device_type, device.device_id] * N
             model.model_lib_path = model_args[i * model_lib_idx_mult]
 
-        self.trace_recorder = EventTraceRecorder() if enable_tracing else None
-=======
->>>>>>> ad068c22
         # Todo(mlc-team): use `max_single_sequence_length` only after impl input chunking.
         self.max_input_sequence_length = min(max_single_sequence_length, prefill_chunk_size)
         self.state = _AsyncThreadedEngineState(enable_tracing)
