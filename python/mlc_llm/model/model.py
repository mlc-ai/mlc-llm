--- conflicted
+++ resolved
@@ -534,7 +534,6 @@
             "ft-quant": deepseek_quantization.ft_quant,
         },
     ),
-<<<<<<< HEAD
     "gptj": Model(
         name="gptj",
         model=gpt_j_model.GPTJForCausalLM,
@@ -547,7 +546,6 @@
             "no-quant": gpt_j_quantization.no_quant,
             "group-quant": gpt_j_quantization.group_quant,
             "ft-quant": gpt_j_quantization.ft_quant,
-=======
     "olmo": Model(
         name="olmo",
         model=olmo_model.OLMoForCausalLM,
@@ -563,7 +561,6 @@
             "ft-quant": olmo_quantization.ft_quant,
             "awq": olmo_quantization.awq_quant,
             "per-tensor-quant": olmo_quantization.per_tensor_quant,
->>>>>>> 5c9ebcb5
         },
     ),
 }