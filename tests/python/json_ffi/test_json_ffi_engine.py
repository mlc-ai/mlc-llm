# pylint: disable=chained-comparison,line-too-long,missing-docstring,
# pylint: disable=too-many-arguments,too-many-locals,unused-argument,unused-variable
import json
import queue
import threading
from typing import Any, Callable, Dict, Iterator, List, Literal, Optional, Union

import tvm

from mlc_llm.protocol import openai_api_protocol
from mlc_llm.serve import engine_utils
from mlc_llm.serve.engine_base import (
    EngineConfig,
    SpeculativeMode,
    _infer_kv_cache_config,
    _parse_models,
    _process_model_args,
    detect_device,
)
from mlc_llm.tokenizer import Tokenizer

chat_completion_prompts = [
    "What is the meaning of life?",
    "Introduce the history of Pittsburgh to me. Please elaborate in detail.",
    "Write a three-day Seattle travel plan. Please elaborate in detail.",
    "What is Alaska famous of? Please elaborate in detail.",
    "What is the difference between Lambda calculus and Turing machine? Please elaborate in detail.",
    "What are the necessary components to assemble a desktop computer? Please elaborate in detail.",
    "Why is Vitamin D important to human beings? Please elaborate in detail.",
    "Where is milk tea originated from? Please elaborate in detail.",
    "Where is the southernmost place in United States? Please elaborate in detail.",
    "Do you know AlphaGo? What capabilities does it have, and what achievements has it got? Please elaborate in detail.",
]

function_calling_prompts = [
    "What is the temperature in Pittsburgh, PA?",
    "What is the temperature in Tokyo, JP?",
    "What is the temperature in Pittsburgh, PA and Tokyo, JP?",
]

tools = [
    {
        "type": "function",
        "function": {
            "name": "get_current_weather",
            "description": "Get the current weather in a given location",
            "parameters": {
                "type": "object",
                "properties": {
                    "location": {
                        "type": "string",
                        "description": "The city and state, e.g. San Francisco, CA",
                    },
                    "unit": {"type": "string", "enum": ["celsius", "fahrenheit"]},
                },
                "required": ["location"],
            },
        },
    }
]


class EngineState:
    sync_queue: queue.Queue

    def get_request_stream_callback(self) -> Callable[[List[str]], None]:
        # ChatCompletionStreamResponse

        def _callback(chat_completion_stream_responses_json_str: List[str]) -> None:
            self._sync_request_stream_callback(chat_completion_stream_responses_json_str)

        return _callback

    def _sync_request_stream_callback(
        self, chat_completion_stream_responses_json_str: List[str]
    ) -> None:
        # Put the delta outputs to the queue in the unblocking way.
        self.sync_queue.put_nowait(chat_completion_stream_responses_json_str)


class JSONFFIEngine:
    def __init__(  # pylint: disable=too-many-arguments,too-many-locals
        self,
        model: str,
        device: Union[str, tvm.runtime.Device] = "auto",
        *,
        model_lib_path: Optional[str] = None,
        mode: Literal["local", "interactive", "server"] = "local",
        additional_models: Optional[List[str]] = None,
        max_batch_size: Optional[int] = None,
        max_total_sequence_length: Optional[int] = None,
        prefill_chunk_size: Optional[int] = None,
        speculative_mode: SpeculativeMode = SpeculativeMode.DISABLE,
        spec_draft_length: int = 4,
        gpu_memory_utilization: Optional[float] = None,
    ) -> None:
        # - Initialize model loading info.
        models = _parse_models(model, model_lib_path, additional_models)
        if isinstance(device, str):
            device = detect_device(device)
        assert isinstance(device, tvm.runtime.Device)
        (
            model_args,
            model_config_paths,
            self.conv_template,
        ) = _process_model_args(models, device)

        # - Load the raw model config into dict
        self.model_config_dicts = []
        for i, model_info in enumerate(models):
            model_info.model_lib_path = model_args[i][1]
            with open(model_config_paths[i], "r", encoding="utf-8") as file:
                self.model_config_dicts.append(json.load(file))

        # - Decide the KV cache config based on mode and user input.
        (
            max_batch_size,
            max_total_sequence_length,
            prefill_chunk_size,
            max_single_sequence_length,
        ) = _infer_kv_cache_config(
            mode,
            max_batch_size,
            max_total_sequence_length,
            prefill_chunk_size,
            gpu_memory_utilization,
            models,
            device,
            self.model_config_dicts,
            model_config_paths,
        )
        self.max_input_sequence_length = min(max_single_sequence_length, max_total_sequence_length)

        # - Initialize engine state and engine.
        self.state = EngineState()
        module = tvm.get_global_func("mlc.json_ffi.CreateJSONFFIEngine", allow_missing=False)()
        self._ffi = {
            key: module[key]
            for key in [
                "init_background_engine",
                "reload",
                "unload",
                "reset",
                "chat_completion",
                "abort",
                "get_last_error",
                "run_background_loop",
                "run_background_stream_back_loop",
                "exit_background_loop",
            ]
        }
        self.tokenizer = Tokenizer(model_args[0][0])

        self.engine_config = EngineConfig(
            model=model_args[0][0],
            model_lib_path=model_args[0][1],
            additional_models=[model_arg[0] for model_arg in model_args[1:]],
            additional_model_lib_paths=[model_arg[1] for model_arg in model_args[1:]],
            device=device,
            kv_cache_page_size=16,
            max_num_sequence=max_batch_size,
            max_total_sequence_length=max_total_sequence_length,
            max_single_sequence_length=max_single_sequence_length,
            prefill_chunk_size=prefill_chunk_size,
            speculative_mode=speculative_mode,
            spec_draft_length=spec_draft_length,
        )
        self._ffi["init_background_engine"](
            self.engine_config,
            self.state.get_request_stream_callback(),
            None,
        )

        def _background_loop():
<<<<<<< HEAD
            self._ffi["init_background_engine"](
                self.conv_template.model_dump_json(),
                self.engine_config,
                self.state.get_request_stream_callback(),
                None,
            )
=======
>>>>>>> a1830c16
            self._ffi["run_background_loop"]()

        def _background_stream_back_loop():
            self._ffi["run_background_stream_back_loop"]()

        # Create the background engine-driving thread and start the loop.
        self._background_loop_thread: threading.Thread = threading.Thread(target=_background_loop)
        self._background_stream_back_loop_thread: threading.Thread = threading.Thread(
            target=_background_stream_back_loop
        )
        self._background_loop_thread.start()
        self._background_stream_back_loop_thread.start()
        self._terminated = False

    def terminate(self):
        self._terminated = True
        self._ffi["exit_background_loop"]()
        self._background_loop_thread.join()
        self._background_stream_back_loop_thread.join()

    def chat_completion(  # pylint: disable=too-many-arguments,too-many-locals
        self,
        *,
        messages: List[Dict[str, Any]],
        model: str,
        frequency_penalty: float = 0.0,
        presence_penalty: float = 0.0,
        logprobs: bool = False,
        top_logprobs: int = 0,
        logit_bias: Optional[Dict[int, float]] = None,
        max_tokens: Optional[int] = None,
        n: int = 1,
        seed: Optional[int] = None,
        stop: Optional[Union[str, List[str]]] = None,
        stream: bool = False,
        temperature: float = 1.0,
        top_p: float = 1.0,
        tools: Optional[List[Dict[str, Any]]] = None,
        tool_choice: Optional[Union[Literal["none", "auto"], Dict]] = None,
        user: Optional[str] = None,
        ignore_eos: bool = False,
        response_format: Optional[Dict[str, Any]] = None,
        request_id: Optional[str] = None,
    ) -> Iterator[openai_api_protocol.ChatCompletionStreamResponse]:
        if request_id is None:
            request_id = f"chatcmpl-{engine_utils.random_uuid()}"

        chatcmpl_generator = self._handle_chat_completion(
            openai_api_protocol.ChatCompletionRequest(
                messages=[
                    openai_api_protocol.ChatCompletionMessage.model_validate(message)
                    for message in messages
                ],
                model=model,
                frequency_penalty=frequency_penalty,
                presence_penalty=presence_penalty,
                logprobs=logprobs,
                top_logprobs=top_logprobs,
                logit_bias=logit_bias,
                max_tokens=max_tokens,
                n=n,
                seed=seed,
                stop=stop,
                stream=stream,
                temperature=temperature,
                top_p=top_p,
                tools=(
                    [openai_api_protocol.ChatTool.model_validate(tool) for tool in tools]
                    if tools is not None
                    else None
                ),
                tool_choice=tool_choice,
                user=user,
                ignore_eos=ignore_eos,
                response_format=(
                    openai_api_protocol.RequestResponseFormat.model_validate(response_format)
                    if response_format is not None
                    else None
                ),
            ).model_dump_json(),
            n=n,
            request_id=request_id,
        )
        for response in chatcmpl_generator:
            yield response

    def _handle_chat_completion(
        self, request_json_str: str, n: int, request_id: str
    ) -> Iterator[openai_api_protocol.ChatCompletionStreamResponse]:
        self.state.sync_queue = queue.Queue()
        num_unfinished_requests = n

        success = bool(self._ffi["chat_completion"](request_json_str, request_id))

        try:
            while num_unfinished_requests > 0:
                chat_completion_stream_responses_json_str = self.state.sync_queue.get()
                for chat_completion_response_json_str in chat_completion_stream_responses_json_str:
                    chat_completion_response = (
                        openai_api_protocol.ChatCompletionStreamResponse.model_validate_json(
                            chat_completion_response_json_str
                        )
                    )
                    for choice in chat_completion_response.choices:
                        if choice.finish_reason is not None:
                            num_unfinished_requests -= 1
                    yield chat_completion_response
        except Exception as exception:  # pylint: disable=broad-exception-caught
            self._ffi["abort"](request_id)
            raise exception

    def _test_reload(self):
        self._ffi["reload"](self.engine_config)

    def _test_reset(self):
        self._ffi["reset"]()

    def _test_unload(self):
        self._ffi["unload"]()


def run_chat_completion(
    engine: JSONFFIEngine,
    model: str,
    prompts: List[str] = chat_completion_prompts,
    tools: Optional[List[Dict]] = None,
):
    num_requests = 2
    max_tokens = 64
    n = 1
    output_texts: List[List[str]] = [["" for _ in range(n)] for _ in range(num_requests)]

    for rid in range(num_requests):
        print(f"chat completion for request {rid}")
        for response in engine.chat_completion(
            messages=[{"role": "user", "content": [{"type": "text", "text": prompts[rid]}]}],
            model=model,
            max_tokens=max_tokens,
            n=n,
            request_id=str(rid),
            tools=tools,
        ):
            for choice in response.choices:
                assert choice.delta.role == "assistant"
                assert isinstance(choice.delta.content[0], Dict)
                assert choice.delta.content[0]["type"] == "text"
                output_texts[rid][choice.index] += choice.delta.content[0]["text"]

    # Print output.
    print("Chat completion all finished")
    for req_id, outputs in enumerate(output_texts):
        print(f"Prompt {req_id}: {prompts[req_id]}")
        if len(outputs) == 1:
            print(f"Output {req_id}:{outputs[0]}\n")
        else:
            for i, output in enumerate(outputs):
                print(f"Output {req_id}({i}):{output}\n")


def test_chat_completion():
    # Create engine.
    model = "dist/Llama-2-7b-chat-hf-q4f16_1-MLC"
    model_lib_path = "dist/Llama-2-7b-chat-hf-q4f16_1-MLC/Llama-2-7b-chat-hf-q4f16_1-cuda.so"
    engine = JSONFFIEngine(
        model,
        model_lib_path=model_lib_path,
        max_total_sequence_length=1024,
    )

    run_chat_completion(engine, model)

    # Test malformed requests.
    for response in engine._handle_chat_completion("malformed_string", n=1, request_id="123"):
        assert len(response.choices) == 1
        assert response.choices[0].finish_reason == "error"

    engine.terminate()


def test_reload_reset_unload():
    # Create engine.
    model = "dist/Llama-2-7b-chat-hf-q4f16_1-MLC"
    model_lib_path = "dist/Llama-2-7b-chat-hf-q4f16_1-MLC/Llama-2-7b-chat-hf-q4f16_1-cuda.so"
    engine = JSONFFIEngine(
        model,
        model_lib_path=model_lib_path,
        max_total_sequence_length=1024,
    )

    # Run chat completion before and after reload/reset.
    run_chat_completion(engine, model)
    engine._test_reload()
    run_chat_completion(engine, model)
    engine._test_reset()
    run_chat_completion(engine, model)
    engine._test_unload()

    engine.terminate()


def test_function_calling():
    model = "dist/gorilla-openfunctions-v1-q4f16_1-MLC"
    model_lib_path = (
        "dist/gorilla-openfunctions-v1-q4f16_1-MLC/gorilla-openfunctions-v1-q4f16_1-cuda.so"
    )
    engine = JSONFFIEngine(
        model,
        model_lib_path=model_lib_path,
        max_total_sequence_length=1024,
    )

    # run function calling
    run_chat_completion(engine, model, function_calling_prompts, tools)

    engine.terminate()


if __name__ == "__main__":
    test_chat_completion()
    test_reload_reset_unload()
    test_function_calling()<|MERGE_RESOLUTION|>--- conflicted
+++ resolved
@@ -166,21 +166,13 @@
             spec_draft_length=spec_draft_length,
         )
         self._ffi["init_background_engine"](
+            self.conv_template.model_dump_json(),
             self.engine_config,
             self.state.get_request_stream_callback(),
             None,
         )
 
         def _background_loop():
-<<<<<<< HEAD
-            self._ffi["init_background_engine"](
-                self.conv_template.model_dump_json(),
-                self.engine_config,
-                self.state.get_request_stream_callback(),
-                None,
-            )
-=======
->>>>>>> a1830c16
             self._ffi["run_background_loop"]()
 
         def _background_stream_back_loop():
