--- conflicted
+++ resolved
@@ -40,11 +40,7 @@
 ConvTemplateRegistry.register_conv_template(
     Conversation(
         name="llama-2",
-<<<<<<< HEAD
-        system_template=f"[INST] <<SYS>>\n{SYSTEM_MESSAGE_PLACEHOLDER}\n<</SYS>>\n\n ",
-=======
-        system_template=f"[INST] <<SYS>>\n\n{MessagePlaceholders.SYSTEM.value}\n<</SYS>>\n\n ",
->>>>>>> fc74cd14
+        system_template=f"[INST] <<SYS>>\n{MessagePlaceholders.SYSTEM.value}\n<</SYS>>\n\n ",
         system_message="You are a helpful, respectful and honest assistant.",
         roles={"user": "[INST]", "assistant": "[/INST]", "tool": "[INST]"},
         seps=[" "],
