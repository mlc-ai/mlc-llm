--- conflicted
+++ resolved
@@ -127,7 +127,6 @@
         self.tensor_parallel_shards = config.tensor_parallel_shards
         _set_tp()
 
-<<<<<<< HEAD
     def forward(self, hidden_states: Tensor, attention_mask: Tensor, total_seq_len: tir.Var):
         out = self.self_attn(self.input_layernorm(hidden_states), attention_mask, total_seq_len)
         hidden_states = self._apply_residual(out, residual=hidden_states)
@@ -138,29 +137,6 @@
     def batch_forward(self, hidden_states: Tensor, paged_kv_cache: PagedKVCache, layer_id: int):
         out = self.self_attn.batch_forward(
             self.input_layernorm(hidden_states), paged_kv_cache, layer_id
-=======
-    def forward(  # pylint: disable=too-many-arguments
-        self,
-        hidden_states: Tensor,
-        attention_mask: Tensor,
-        rolling_cache_len: tir.Var,
-        kv_seq_len: tir.Var,
-        cache_offset: tir.Var,
-    ):
-        """Forward pass of a decoder layer; calculate attention, and add an residual connection."""
-
-        def _apply_residual(out, residual):
-            if self.tensor_parallel_shards > 1:
-                return op.ccl_allreduce(out, "sum") + residual
-            return out + residual
-
-        out = self.self_attn(
-            self.input_layernorm(hidden_states),
-            attention_mask,
-            rolling_cache_len,
-            kv_seq_len,
-            cache_offset,
->>>>>>> b01b06cd
         )
         hidden_states = self._apply_residual(out, residual=hidden_states)
         out = self.moe(self.post_attention_layernorm(hidden_states))
@@ -169,7 +145,7 @@
 
     def _apply_residual(self, out, residual):
         if self.tensor_parallel_shards > 1:
-            return op.ccl_allreduce(out + residual / self.tensor_parallel_shards, "sum")
+            return op.ccl_allreduce(out, "sum") + residual
         return out + residual
 
 
