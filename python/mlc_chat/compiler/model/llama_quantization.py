--- conflicted
+++ resolved
@@ -4,16 +4,9 @@
 
 from tvm.relax.frontend import nn
 
-<<<<<<< HEAD
-from ..parameter import QuantizeMapping
-from ..quantization import AWQQuantize, GroupQuantize
-from .llama_config import LlamaConfig
-from .llama_model import LlamaForCasualLM
-=======
 from ..loader import QuantizeMapping
 from ..quantization import GroupQuantize
 from .llama_model import LlamaConfig, LlamaForCasualLM
->>>>>>> 3417505a
 
 
 def group_quant(
