#include "json_ffi_engine.h"

#include <picojson.h>
#include <tvm/runtime/module.h>
#include <tvm/runtime/registry.h>

namespace mlc {
namespace llm {
namespace json_ffi {

using namespace tvm::runtime;

JSONFFIEngine::JSONFFIEngine() { engine_ = serve::ThreadedEngine::Create(); }

bool JSONFFIEngine::ChatCompletion(std::string request_json_str, std::string request_id) {
  bool success = this->AddRequest(request_json_str, request_id);
  if (!success) {
    this->StreamBackError(request_id);
  }
  return success;
}

void JSONFFIEngine::StreamBackError(std::string request_id) {
  ChatCompletionMessage delta;
  delta.content = std::vector<std::unordered_map<std::string, std::string>>{
      {{"type", "text"}, {"text", this->err_}}};
  delta.role = Role::assistant;

  ChatCompletionStreamResponseChoice choice;
  choice.finish_reason = FinishReason::error;
  choice.index = 0;
  choice.delta = delta;

  ChatCompletionStreamResponse response;
  response.id = request_id;
  response.choices = std::vector<ChatCompletionStreamResponseChoice>{choice};
  response.model = "json_ffi";  // TODO: Return model name from engine (or from args)
  response.system_fingerprint = "";

  this->request_stream_callback_(Array<String>{picojson::value(response.ToJSON()).serialize()});
}

bool JSONFFIEngine::AddRequest(std::string request_json_str, std::string request_id) {
  std::optional<ChatCompletionRequest> optional_request =
      ChatCompletionRequest::FromJSON(request_json_str, &err_);
  if (!optional_request.has_value()) {
    return false;
  }
  ChatCompletionRequest request = optional_request.value();
  // Create Request
  // TODO: Check if request_id is present already

  // inputs
  // TODO: Apply conv template
  Conversation conv_template = this->conv_template_;
  std::vector<std::pair<std::string,
                        std::optional<std::vector<std::unordered_map<std::string, std::string>>>>>
      messages;
  for (const auto& message : request.messages) {
    std::string role;
    if (message.role == Role::user) {
      role = "user";
    } else if (message.role == Role::assistant) {
      role = "assistant";
    } else if (message.role == Role::tool) {
      role = "tool";
    } else {
      role = "system";
    }
    messages.push_back(std::make_pair(role, message.content));
  }
  messages.push_back({"assistant", std::nullopt});
  conv_template.messages = messages;

  // check function calling
  bool success_check = request.checkFunctionCalling(conv_template, &err_);
  if (!success_check) {
    return false;
  }

  // get prompt
  std::optional<Array<Data>> inputs_obj = conv_template.asPrompt(&err_);
  if (!inputs_obj.has_value()) {
    return false;
  }
  Array<Data> inputs = inputs_obj.value();

  // generation_cfg
  Optional<GenerationConfig> generation_cfg =
      GenerationConfig::FromJSON(request_json_str, &err_, conv_template);
  if (!generation_cfg.defined()) {
    return false;
  }

  Request engine_request(request_id, inputs, generation_cfg.value());
  this->engine_->AddRequest(engine_request);

  return true;
}

bool JSONFFIEngine::Abort(std::string request_id) {
  this->engine_->AbortRequest(request_id);
  return true;
}

std::string JSONFFIEngine::GetLastError() { return err_; }

void JSONFFIEngine::ExitBackgroundLoop() { this->engine_->ExitBackgroundLoop(); }

JSONFFIEngine::~JSONFFIEngine() { this->ExitBackgroundLoop(); }

class JSONFFIEngineImpl : public JSONFFIEngine, public ModuleNode {
 public:
  TVM_MODULE_VTABLE_BEGIN("mlc.json_ffi");
  TVM_MODULE_VTABLE_ENTRY("init_background_engine", &JSONFFIEngineImpl::InitBackgroundEngine);
  TVM_MODULE_VTABLE_ENTRY("reload", &JSONFFIEngineImpl::Reload);
  TVM_MODULE_VTABLE_ENTRY("unload", &JSONFFIEngineImpl::Unload);
  TVM_MODULE_VTABLE_ENTRY("reset", &JSONFFIEngineImpl::Reset);
  TVM_MODULE_VTABLE_ENTRY("chat_completion", &JSONFFIEngineImpl::ChatCompletion);
  TVM_MODULE_VTABLE_ENTRY("abort", &JSONFFIEngineImpl::Abort);
  TVM_MODULE_VTABLE_ENTRY("get_last_error", &JSONFFIEngineImpl::GetLastError);
  TVM_MODULE_VTABLE_ENTRY("run_background_loop", &JSONFFIEngineImpl::RunBackgroundLoop);
  TVM_MODULE_VTABLE_ENTRY("run_background_stream_back_loop",
                          &JSONFFIEngineImpl::RunBackgroundStreamBackLoop);
  TVM_MODULE_VTABLE_ENTRY("exit_background_loop", &JSONFFIEngineImpl::ExitBackgroundLoop);
  TVM_MODULE_VTABLE_END();

  void InitBackgroundEngine(std::string conv_template_str, EngineConfig engine_config,
                            Optional<PackedFunc> request_stream_callback,
                            Optional<EventTraceRecorder> trace_recorder) {
<<<<<<< HEAD
    std::optional<Conversation> conv_template = Conversation::FromJSON(conv_template_str, &err_);
    if (!conv_template.has_value()) {
      LOG(FATAL) << "Invalid conversation template JSON: " << err_;
    }
    this->conv_template_ = conv_template.value();

=======
    // Todo(mlc-team): decouple InitBackgroundEngine into two functions
    // by removing `engine_config` from arguments, after properly handling
    // streamers.
>>>>>>> a1830c16
    this->streamer_ = TextStreamer(Tokenizer::FromPath(engine_config->model));

    CHECK(request_stream_callback.defined())
        << "JSONFFIEngine requires request stream callback function, but it is not given.";
    this->request_stream_callback_ = request_stream_callback.value();

    auto frequest_stream_callback_wrapper = [this](TVMArgs args, TVMRetValue* ret) {
      ICHECK_EQ(args.size(), 1);
      Array<RequestStreamOutput> delta_outputs = args[0];
      Array<String> responses = this->GetResponseFromStreamOutput(delta_outputs);
      this->request_stream_callback_(responses);
    };

    request_stream_callback = PackedFunc(frequest_stream_callback_wrapper);
    this->engine_->InitBackgroundEngine(std::move(request_stream_callback),
                                        std::move(trace_recorder));
    this->engine_->Reload(std::move(engine_config));
  }

  void Reload(EngineConfig engine_config) { this->engine_->Reload(std::move(engine_config)); }

  void Unload() { this->engine_->Unload(); }

  void Reset() { this->engine_->Reset(); }

  void RunBackgroundLoop() { this->engine_->RunBackgroundLoop(); }

  void RunBackgroundStreamBackLoop() { this->engine_->RunBackgroundStreamBackLoop(); }

  Array<String> GetResponseFromStreamOutput(Array<RequestStreamOutput> delta_outputs) {
    std::unordered_map<std::string, std::vector<ChatCompletionStreamResponseChoice>> response_map;
    for (const auto& delta_output : delta_outputs) {
      std::string request_id = delta_output->request_id;
      if (response_map.find(request_id) == response_map.end()) {
        response_map[request_id] = std::vector<ChatCompletionStreamResponseChoice>();
      }
      ChatCompletionStreamResponseChoice choice;

      if (delta_output->group_finish_reason.size() != 1) {
        // Only support n = 1 in ChatCompletionStreamResponse for now
        this->err_ += "Group finish reason should have exactly one element";
      }
      Optional<String> finish_reason = delta_output->group_finish_reason[0];
      if (finish_reason.defined()) {
        if (finish_reason.value() == "stop") {
          choice.finish_reason = FinishReason::stop;
        } else if (finish_reason.value() == "length") {
          choice.finish_reason = FinishReason::length;
        } else if (finish_reason.value() == "tool_calls") {
          choice.finish_reason = FinishReason::tool_calls;
        } else if (finish_reason.value() == "error") {
          choice.finish_reason = FinishReason::error;
        }
      } else {
        choice.finish_reason = std::nullopt;
      }

      choice.index = response_map[request_id].size();

      ChatCompletionMessage delta;
      // Size of delta_output->group_delta_token_ids Array should be 1
      IntTuple delta_token_ids = delta_output->group_delta_token_ids[0];
      std::vector<int32_t> delta_token_ids_vec(delta_token_ids.begin(), delta_token_ids.end());
      delta.content = std::vector<std::unordered_map<std::string, std::string>>();
      delta.content.value().push_back(std::unordered_map<std::string, std::string>{
          {"type", "text"}, {"text", this->streamer_->Put(delta_token_ids_vec)}});

      delta.role = Role::assistant;

      choice.delta = delta;

      response_map[request_id].push_back(choice);
    }

    Array<String> response_arr;
    for (const auto& [request_id, choices] : response_map) {
      ChatCompletionStreamResponse response;
      response.id = request_id;
      response.choices = choices;
      response.model = "json_ffi";  // TODO: Return model name from engine (or from args)
      response.system_fingerprint = "";
      response_arr.push_back(picojson::value(response.ToJSON()).serialize());
    }
    return response_arr;
  }
};

TVM_REGISTER_GLOBAL("mlc.json_ffi.CreateJSONFFIEngine").set_body_typed([]() {
  return Module(make_object<JSONFFIEngineImpl>());
});

}  // namespace json_ffi
}  // namespace llm
}  // namespace mlc<|MERGE_RESOLUTION|>--- conflicted
+++ resolved
@@ -128,18 +128,16 @@
   void InitBackgroundEngine(std::string conv_template_str, EngineConfig engine_config,
                             Optional<PackedFunc> request_stream_callback,
                             Optional<EventTraceRecorder> trace_recorder) {
-<<<<<<< HEAD
+
     std::optional<Conversation> conv_template = Conversation::FromJSON(conv_template_str, &err_);
     if (!conv_template.has_value()) {
       LOG(FATAL) << "Invalid conversation template JSON: " << err_;
     }
     this->conv_template_ = conv_template.value();
-
-=======
+    
     // Todo(mlc-team): decouple InitBackgroundEngine into two functions
     // by removing `engine_config` from arguments, after properly handling
     // streamers.
->>>>>>> a1830c16
     this->streamer_ = TextStreamer(Tokenizer::FromPath(engine_config->model));
 
     CHECK(request_stream_callback.defined())
