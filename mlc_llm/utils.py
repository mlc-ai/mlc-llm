--- conflicted
+++ resolved
@@ -86,11 +86,8 @@
         "guanaco": ("guanaco", "llama"),
         "starcoder": ("code_gpt", "gpt_bigcode"),
         "wizardcoder-": ("code_gpt", "gpt_bigcode"),
-<<<<<<< HEAD
         "wizardlm-": ("wizardlm", "llama"),
-=======
         "gpt_bigcode-santacoder": ("code_gpt", "gpt_bigcode")
->>>>>>> 7b118c0e
     }
     model = args.model.lower()
     for prefix, (conv_template, model_category) in supported_model_prefix.items():
