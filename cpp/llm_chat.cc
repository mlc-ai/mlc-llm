/*!
 *  Copyright (c) 2023 by Contributors
 * \file llm_chat.cc
 * \brief Implementation of llm chat.
 */
#define PICOJSON_USE_INT64
#define __STDC_FORMAT_MACROS

#include "llm_chat.h"

#include <picojson.h>
#include <tokenizers_cpp.h>
#include <tvm/runtime/c_runtime_api.h>
#include <tvm/runtime/disco/session.h>
#include <tvm/runtime/module.h>
#include <tvm/runtime/ndarray.h>
#include <tvm/runtime/packed_func.h>
#include <tvm/runtime/registry.h>
#include <tvm/runtime/relax_vm/memory_manager.h>

#include <cctype>
#include <chrono>
#include <filesystem>
#include <fstream>
#include <iomanip>
#include <list>
#include <memory>
#include <optional>
#include <random>
#include <string>
#include <unordered_set>
#include <vector>

#include "conversation.h"
#include "random.h"
#include "support.h"
#include "tokenizers.h"

namespace mlc {
namespace llm {

using tvm::Device;
using namespace tvm::runtime;
namespace {

//------------------------------
// support functions
//------------------------------
inline size_t FindEffectiveUTF8Pos(const std::string& s) {
  int pos = s.size() - 1;
  for (; pos >= 0; pos--) {
    if ((s[pos] & 0x80) == 0x00) {
      return pos + 1;
    } else if (pos - 1 >= 0 && (s[pos - 1] & 0xE0) == 0xC0 && (s[pos] & 0xC0) == 0x80) {
      return pos + 1;
    } else if (pos - 2 >= 0 && (s[pos - 2] & 0xF0) == 0xE0 && (s[pos - 1] & 0xC0) == 0x80 &&
               (s[pos] & 0xC0) == 0x80) {
      return pos + 1;
    } else if (pos - 3 >= 0 && (s[pos - 3] & 0xF8) == 0xF0 && (s[pos - 2] & 0xC0) == 0x80 &&
               (s[pos - 1] & 0xC0) == 0x80 && (s[pos] & 0xC0) == 0x80) {
      return pos + 1;
    }
  }
  return pos + 1;
}

inline std::string Concat(const std::vector<std::string>& inputs) {
  std::ostringstream os;
  for (const auto& x : inputs) {
    os << x;
  }
  return os.str();
}

struct FunctionTable {
  static PackedFunc SessionFuncAsPackedFunc(Session sess, DRef sess_func, String name) {
    return PackedFunc([sess, func = std::move(sess_func), name = std::move(name)](
                          TVMArgs args, TVMRetValue* rv) -> void {
      std::vector<TVMValue> tvm_values(args.num_args + 3);
      std::vector<int> tvm_type_codes(args.num_args + 3);
      TVMArgsSetter setter(tvm_values.data(), tvm_type_codes.data());
      setter(0, static_cast<int>(DiscoAction::kCallPacked));
      setter(1, 0);
      setter(2, func);
      for (int i = 0; i < args.num_args; ++i) {
        tvm_values[i + 3] = args.values[i];
        tvm_type_codes[i + 3] = args.type_codes[i];
      }
      *rv = sess->CallWithPacked(
          TVMArgs(tvm_values.data(), tvm_type_codes.data(), args.num_args + 3));
    });
  }

  void Init(TVMArgValue reload_lib, Device device, int num_shards) {
    Device null_device{DLDeviceType(0), 0};
    if (num_shards > 1) {
      String lib_path{nullptr};
      try {
        lib_path = reload_lib.operator String();
      } catch (...) {
        LOG(FATAL)
            << "ValueError: In multi-GPU inference, we expect the first argument to Reload to be a "
               "string path to the model library (.so on Linux or .dll on Windows), but got: "
            << ArgTypeCode2Str(reload_lib.type_code());
      }
      constexpr const char* f_create_process_pool = "runtime.disco.create_process_pool";
      if (Registry::Get(f_create_process_pool) == nullptr) {
        LOG(FATAL) << "Cannot find process launcher `" << f_create_process_pool << "`. "
                   << "Multi-GPU inference depends on MLC LLM Python API to launch process.";
      }
      std::string ccl;
      if (device.device_type == kDLCUDA) {
        ccl = "nccl";
      } else if (device.device_type == kDLROCM) {
        ccl = "rccl";
      } else {
        LOG(FATAL) << "ValueError: Multi-GPU on device " << DLDeviceType2Str(device.device_type)
                   << " is not supported. Currently, only NCCL and RCCL are integrated.";
      }
      std::vector<int64_t> device_ids(num_shards);
      for (int i = 0; i < num_shards; ++i) {
        device_ids[i] = i;
      }
      this->use_disco = true;
      this->sess = Session::ProcessSession(num_shards, f_create_process_pool);
      this->sess->InitCCL(ccl, ShapeTuple(device_ids));
      this->disco_mod = sess->CallPacked(sess->GetGlobalFunc("runtime.disco.load_vm_module"),
                                         lib_path, null_device);
      this->mod_get_func = [this, fmodule_get_function =
                                      sess->GetGlobalFunc("runtime.ModuleGetFunction")](
                               const std::string& name) -> PackedFunc {
        DRef func = sess->CallPacked(fmodule_get_function, this->disco_mod, name, false);
        bool exists = (func->DebugGetFromRemote(0).operator PackedFunc()) != nullptr;
        if (!exists) {
          return PackedFunc(nullptr);
        }
        return SessionFuncAsPackedFunc(sess, func, name);
      };
      this->get_global_func = [this](const std::string& name) -> PackedFunc {
        return SessionFuncAsPackedFunc(sess, sess->GetGlobalFunc(name), name);
      };
      this->_InitFunctions();
      {
        Module mod = this->disco_mod->DebugGetFromRemote(0);
        this->softmax_func_ = mod->GetFunction("softmax_with_temperature");
      }
    } else {
      Module executable{nullptr};
      if (reload_lib.type_code() == kTVMModuleHandle) {
        executable = reload_lib.operator Module();
      } else {
        String lib_path = reload_lib.operator String();
        executable = tvm::runtime::Module::LoadFromFile(lib_path);
      }
      this->use_disco = false;
      auto fload_exec = executable->GetFunction("vm_load_executable");
      ICHECK(fload_exec.defined()) << "TVM runtime cannot find vm_load_executable";
      this->local_vm = fload_exec();
      this->local_vm->GetFunction("vm_initialization")(
          static_cast<int>(device.device_type), device.device_id,
          static_cast<int>(relax_vm::AllocatorType::kPooled), static_cast<int>(kDLCPU), 0,
          static_cast<int>(relax_vm::AllocatorType::kPooled));
      this->mod_get_func = [this](const std::string& name) -> PackedFunc {
        return this->local_vm->GetFunction(name, false);
      };
      this->get_global_func = [](const std::string& name) -> PackedFunc {
        const auto* f = tvm::runtime::Registry::Get(name);
        CHECK(f != nullptr) << "ValueError: Cannot find function " << name;
        return *f;
      };
      this->_InitFunctions();
    }
  }

  ObjectRef LoadParams(const std::string& model_path, Device device) {
    if (this->use_disco) {
      std::filesystem::path fs_model_path = model_path;
      std::string metadata_path = (fs_model_path / "ndarray-cache.json").string();
      std::string ndarray_cache_metadata = LoadBytesFromFile(metadata_path);
      PackedFunc loader_create = this->get_global_func("runtime.disco.ShardLoader");
      PackedFunc loader_load_all = this->get_global_func("runtime.disco.ShardLoaderLoadAll");
      CHECK(loader_create != nullptr);
      CHECK(loader_load_all != nullptr);
      DRef loader = loader_create(metadata_path, ndarray_cache_metadata, "", this->disco_mod);
      DRef params = loader_load_all(loader);
      return params;
    } else {
      const PackedFunc* fload_cache = tvm::runtime::Registry::Get("vm.builtin.ndarray_cache.load");
      ICHECK(fload_cache) << "TVM runtime cannot find vm.builtin.ndarray_cache.load";
      (*fload_cache)(model_path, static_cast<int32_t>(device.device_type), device.device_id);
      const PackedFunc* fload_params =
          tvm::runtime::Registry::Get("vm.builtin.param_array_from_cache");
      ICHECK(fload_params) << "Cannot find env function vm.builtin.param_array_from_cache";
      Array<NDArray> params = (*fload_params)("param", -1);
      // after we get params, it is safe to simply clear the cached version
      // as these params are referenced by params_
      const PackedFunc* fclear_ndarray_cache =
          tvm::runtime::Registry::Get("vm.builtin.ndarray_cache.clear");
      ICHECK(fclear_ndarray_cache) << "Cannot find env function vm.builtin.ndarray_cache.clear";
      (*fclear_ndarray_cache)();
      return params;
    }
  }

  void _InitFunctions() {
    this->prefill_func_ = mod_get_func("prefill");
    this->embed_func_ = mod_get_func("embed");
    this->prefill_with_embed_func_ = mod_get_func("prefill_with_embed");
    this->decode_func_ = mod_get_func("decode");
    this->softmax_func_ = mod_get_func("softmax_with_temperature");
    this->encoding_without_cache_func_ = mod_get_func("encoding_without_cache");
    this->create_kv_cache_func_ = mod_get_func("create_kv_cache");
    this->reset_kv_cache_func_ = mod_get_func("reset_kv_cache");
    if (this->reset_kv_cache_func_ == nullptr) {
      this->reset_kv_cache_func_ = get_global_func("vm.builtin.attention_kv_cache_array_clear");
      support_backtracking_kv_ = true;
    } else {
      support_backtracking_kv_ = false;
    }
    this->fkvcache_array_popn_ = get_global_func("vm.builtin.attention_kv_cache_array_popn");
  }

  ObjectRef Empty(ShapeTuple shape, DataType dtype, Device device) const {
    Device null_device{DLDeviceType(0), 0};
    if (this->use_disco) {
      DRef empty_func = sess->GetGlobalFunc("runtime.disco.empty");
      return sess->CallPacked(empty_func, shape, dtype, null_device);
    } else {
      return NDArray::Empty(shape, dtype, device);
    }
  }

  ObjectRef CopyToWorker0(const NDArray& host_array) {
    Device null_device{DLDeviceType(0), 0};
    if (this->use_disco) {
      DRef array =
          Downcast<DRef>(this->Empty(host_array.Shape(), host_array.DataType(), null_device));
      sess->CopyToWorker0(host_array, array);
      return array;
    } else {
      return host_array;
    }
  }

  bool use_disco = false;
  Session sess{nullptr};
  DRef disco_mod{nullptr};
  tvm::runtime::Module local_vm{nullptr};

  TypedPackedFunc<PackedFunc(const std::string&)> mod_get_func;
  TypedPackedFunc<PackedFunc(const std::string&)> get_global_func;

  PackedFunc prefill_func_;
  PackedFunc embed_func_;
  PackedFunc prefill_with_embed_func_;
  PackedFunc decode_func_;
  PackedFunc encoding_without_cache_func_;
  PackedFunc softmax_func_;
  PackedFunc create_kv_cache_func_;
  PackedFunc reset_kv_cache_func_;
  bool support_backtracking_kv_;
  PackedFunc fkvcache_array_popn_;
};

}  // namespace

//------------------------------
// Chat module
//------------------------------
class LLMChatModule;

/*!
 * \brief Implements the chat conversation wrapper
 */
class LLMChat {
  friend class LLMChatModule;

 public:
  explicit LLMChat(DLDevice device) : device_(device) {}

  /*!
   * \return Text describing runtime stats.
   */
  std::string RuntimeStatsText() {
    std::ostringstream os;
    os << "prefill: " << std::setprecision(1) << std::fixed
       << this->prefill_total_tokens / (this->prefill_total_time + this->embed_total_time)
       << " tok/s"
       << ", decode: " << std::setprecision(1) << std::fixed
       << this->decode_total_tokens / this->decode_total_time << " tok/s";
    return os.str();
  }

  bool UpdateMaxWindowSizeFromMetadata() {
    if (ft_.use_disco) {
      return false;
    }
    if (this->sliding_window_ != -1) {
      return false;
    }
    PackedFunc fget_metadata = ft_.mod_get_func("get_metadata");
    if (fget_metadata == nullptr) {
      return false;
    }
    ObjectRef ret = fget_metadata();
    std::string metadata_str = std::string(Downcast<String>(ret));
    picojson::value metadata_info;
    picojson::parse(metadata_info, std::string(metadata_str));
    auto metadata = metadata_info.get<picojson::object>();
    ICHECK(metadata["max_window_size"].is<int64_t>());
    max_window_size_ = std::min(max_window_size_, metadata["max_window_size"].get<int64_t>());
    return true;
  }

  /*!
   * \return Text describing verbose runtime stats.
   */
  std::string VerboseRuntimeStatsText() {
    std::ostringstream os;
    os << "----------- prefill -----------\n"
       << "throughput: " << std::setprecision(1) << std::fixed
       << this->prefill_total_tokens / (this->prefill_total_time + this->embed_total_time)
       << " tok/s\n"
       << "total tokens: " << this->prefill_total_tokens << " tok\n"
       << "total time: " << this->prefill_total_time << " s\n"
       << "------------ decode ------------\n"
       << "throughput: " << std::setprecision(1) << std::fixed
       << this->decode_total_tokens / this->decode_total_time << " tok/s\n"
       << "total tokens: " << this->decode_total_tokens << " tok\n"
       << "total time: " << this->decode_total_time << " s\n";
    return os.str();
  }

  /*!
   * \brief Load JSON config and override options.
   * \param config_json A json config in picojson type that is partially specifies
   *        some of the options.
   * \param partial_update Whether it's a partial update or full update, if set to true,
   *        we perform a partial update on some of the provided options; if set to false, all
   *        options must be provided.
   * \note This function overrides existing configurations.
   */
  void LoadJSONOverride(const picojson::value& config_json, bool partial_update = false) {
    picojson::object config = config_json.get<picojson::object>();
    if (config.count("temperature")) {
      CHECK(config["temperature"].is<double>());
      this->temperature_ = config["temperature"].get<double>();
    } else {
      CHECK(partial_update) << "Key \"temperature\" not found.";
    }
    if (config.count("repetition_penalty")) {
      CHECK(config["repetition_penalty"].is<double>());
      CHECK(this->repetition_penalty_ > 0) << "Repetition penalty must be a positive number!";
      this->repetition_penalty_ = config["repetition_penalty"].get<double>();
    } else {
      CHECK(partial_update) << "Key \"repetition_penalty\" not found.";
    }
    if (config.count("vocab_size")) {
      CHECK(config["vocab_size"].is<int64_t>());
      this->vocab_size_ = config["vocab_size"].get<int64_t>();
    } else {
      CHECK(partial_update) << "Key \"vocab_size\" not found.";
    }
    if (config.count("num_shards")) {
      CHECK(config["num_shards"].is<int64_t>());
      this->num_shards_ = config["num_shards"].get<int64_t>();
    } else {
      this->num_shards_ = 1;
    }
    if (config.count("max_window_size")) {
      CHECK(config["max_window_size"].is<int64_t>());
      this->max_window_size_ =
          std::min(this->max_window_size_, config["max_window_size"].get<int64_t>());
    }
    if (config.count("sliding_window")) {
      CHECK(config["sliding_window"].is<int64_t>());
      CHECK(!config.count("max_window_size"))
          << "Cannot specify both sliding_window and max_window_size.";
      this->sliding_window_ = config["sliding_window"].get<int64_t>();
    }
    if (config.count("chunk_size")) {
      CHECK(config["chunk_size"].is<int64_t>());
      this->chunk_size_ = config["chunk_size"].get<int64_t>();
    }
    if (config.count("model_name")) {
      CHECK(config["model_name"].is<std::string>());
      this->model_name_ = config["model_name"].get<std::string>();
    } else {
      CHECK(partial_update) << "Key \"model_name\" not found.";
    }
    if (config.count("top_p")) {
      CHECK(config["top_p"].is<double>());
      this->top_p_ = config["top_p"].get<double>();
    } else {
      CHECK(partial_update) << "Key \"top_p\" not found.";
    }
    if (config.count("mean_gen_len")) {
      CHECK(config["mean_gen_len"].is<int64_t>());
      this->mean_gen_len_ = config["mean_gen_len"].get<int64_t>();
    } else {
      CHECK(partial_update) << "Key \"mean_gen_len\" not found.";
    }
    // NOTE: for backward compact
    // max gen len is optional
    if (config.count("max_gen_len")) {
      CHECK(config["max_gen_len"].is<int64_t>());
      this->max_gen_len_ = config["max_gen_len"].get<int64_t>();
    }
    if (config.count("shift_fill_factor")) {
      CHECK(config["shift_fill_factor"].is<double>());
      this->shift_fill_factor_ = config["shift_fill_factor"].get<double>();
    } else {
      CHECK(partial_update) << "Key \"shift_fill_factor\" not found.";
    }
    if (config.count("conv_template")) {
      ICHECK(config["conv_template"].is<std::string>());
      std::string conv_template = config["conv_template"].get<std::string>();
      this->conversation_ = Conversation::FromTemplate(conv_template);
      if (config.count("conv_config")) {
        // conv_config can override conv_template
        this->conversation_.LoadJSONOverride(config["conv_config"], true);
      }
    } else if (config.count("conv_config")) {
      // without conv template, conv_config needs to be a complete config
      this->conversation_.LoadJSONOverride(config["conv_config"], false);
    } else {
      CHECK(partial_update) << "Key \"conv_template\" and \"conv_config\" not found.";
    }
  }

  /*!
   * \brief Load JSON config and override options.
   * \param config_str A json config string that partially specifies some of the options.
   * \param partial_update Whether it's a partial update or full update, if set to true,
   *        we perform a partial update on some of the provided options; if set to false, all
   *        options must be provided.
   * \note This function overrides existing configurations.
   */
  void LoadJSONOverride(const std::string& config_str, bool partial_update = false) {
    picojson::value config_json;
    std::string err = picojson::parse(config_json, config_str);
    if (!err.empty()) {
      LOG(FATAL) << err;
      return;
    }
    LoadJSONOverride(config_json, partial_update);
  }

  std::string GetConfigJSON() const { return SerializeConfigToJSONValue().serialize(true); }

  /*!
   * \brief Reload model, tokenizers and configurations from the specified model path.
   * \param reload_lib The module to reload, it can either be a path to the library or a tvm Module.
   * \param model_path The path to search for models.
   * \param app_config_json The JSON string used to partially override the configuration loaded from
   * disk, default to empty string.
   */
  void Reload(TVMArgValue reload_lib, String model_path, String app_config_json = "") {
    // Step 1. Process config json string.
    {
      std::ifstream config_istream((model_path + "/mlc-chat-config.json").c_str());
      std::ostringstream config_ostream;
      ICHECK(config_istream);
      config_ostream << config_istream.rdbuf();
      std::string config_str = config_ostream.str();
      LoadJSONOverride(config_str, false);
      if (!app_config_json.empty()) {
        // Override configuration from app_config_json.
        LoadJSONOverride(app_config_json, true);
      }
    }
    // Step 2. Set tokenizer.
    this->tokenizer_ = TokenizerFromPath(model_path);
    // Step 3. Initialize vm, we use the packed function mechanism
    // so there is no explicit abi dependency on these extra
    // classes other than basic tvm runtime.
    this->ft_.Init(reload_lib, device_, this->num_shards_);
    if (this->sliding_window_ == -1) {
      UpdateMaxWindowSizeFromMetadata();
      CHECK(max_window_size_ != std::numeric_limits<int64_t>::max())
          << "Key \"max_window_size\" not found.";
    }
    // Step 4. Initialize sample functions.
    auto fsample_topp_from_prob_ptr =
        tvm::runtime::Registry::Get("vm.builtin.sample_top_p_from_prob");
    ICHECK(fsample_topp_from_prob_ptr)
        << "Cannot find env function vm.builtin.sample_top_p_from_prob";
    fsample_topp_from_prob_ = *fsample_topp_from_prob_ptr;
    auto fsample_topp_from_logits_ptr =
        tvm::runtime::Registry::Get("vm.builtin.sample_top_p_from_logits");
    ICHECK(fsample_topp_from_logits_ptr)
        << "Cannot find env function vm.builtin.sample_top_p_from_logits";
    fsample_topp_from_logits_ = *fsample_topp_from_logits_ptr;
    // Step 5. Load params in nd-array cache.
    this->params_ = ft_.LoadParams(model_path, device_);
    // Step 6. KV cache creation.
    this->kv_cache_ = ft_.create_kv_cache_func_();
    // Step 7. Pre-allocate fixed size ndarray
    this->temperature_arr_ = NDArray::Empty({}, DataType::Float(32), device_);
    float temperature = static_cast<float>(this->temperature_);
    this->temperature_arr_.CopyFromBytes(&temperature, sizeof(float));
    if (ft_.use_disco) {
      Device null_device{DLDeviceType(0), 0};
      this->input_tokens_decode_ =
          Downcast<DRef>(ft_.Empty(ShapeTuple({1, 1}), DataType::Int(32), null_device));
    }
    // Step 8. Reset chat
    this->ResetChat();
  }

  void ResetChat() {
    // TODO(mlc-team): add conversation_.Reset to preserve system prompt
    // and initial message.
    // this->conversation_ = Conversation::Create(this->conversation_.conv_template);
    this->conversation_.Reset();
    this->ResetRuntimeStats();
    this->ResetKVCache();
    this->total_seq_len_ = 0;
  }

  /*! \brief reset the runtime stats. */
  void ResetRuntimeStats() {
    this->prefill_total_tokens = 0;
    this->decode_total_tokens = 0;
    this->embed_total_time = 0;
    this->prefill_total_time = 0;
    this->decode_total_time = 0;
    this->sample_total_time = 0;
  }

  static std::string GetConcatPrompt(const std::vector<std::string>& prompt_array,
                                     size_t prefix_end, size_t suffix_start) {
    std::ostringstream os;
    for (size_t i = 0; i < prefix_end; ++i) {
      os << prompt_array[i];
    }
    for (size_t i = suffix_start; i < prompt_array.size(); ++i) {
      os << prompt_array[i];
    }
    return os.str();
  }

  /**
   * \brief Get input tokens based on history
   * \param place_in_prompt The place of the input message in the prompt.
   */
  std::vector<int32_t> GetInputTokens(PlaceInPrompt place_in_prompt = PlaceInPrompt::kAll,
                                      picojson::object generation_config = picojson::object()) {
    // prepare generation settings
    // the generation_config will not override the original config
    // since is only used for this generation
    int64_t gen_mean_gen_len;
    if (generation_config.count("mean_gen_len")) {
      CHECK(generation_config["mean_gen_len"].is<int64_t>());
      gen_mean_gen_len = generation_config["mean_gen_len"].get<int64_t>();
    } else {
      gen_mean_gen_len = this->mean_gen_len_;
    }

    // work on input tokens
    std::vector<int32_t> tokens;
    std::vector<std::string> prompts;

    if (this->total_seq_len_ == 0) {
      prompts = this->conversation_.GetPromptArray(place_in_prompt);
      if (this->conversation_.add_bos) {
        tokens.insert(tokens.begin(), bos_token_id_);
      }
      if (this->conversation_.prefix_tokens.size() != 0) {
        tokens.insert(tokens.begin(), this->conversation_.prefix_tokens.begin(),
                      this->conversation_.prefix_tokens.end());
      }
    } else {
      prompts = this->conversation_.GetPromptArrayLastRound(place_in_prompt);
    }
    // first try to encode all
    std::string all_prompt = GetConcatPrompt(prompts, 0, 0);
    std::vector<int32_t> encoded = this->tokenizer_->Encode(all_prompt);
    tokens.insert(tokens.end(), encoded.begin(), encoded.end());
    if (this->sliding_window_ != -1 ||  // There is no max window size if we use sliding window
        this->total_seq_len_ + tokens.size() + gen_mean_gen_len < this->max_window_size_) {
      return tokens;
    }
    // need shift window and re-encode
    this->total_seq_len_ = 0;
    this->ResetKVCache();
    tokens.clear();
    if (this->conversation_.add_bos) {
      tokens.insert(tokens.begin(), bos_token_id_);
    }
    if (this->conversation_.prefix_tokens.size() != 0) {
      tokens.insert(tokens.begin(), this->conversation_.prefix_tokens.begin(),
                    this->conversation_.prefix_tokens.end());
    }
    std::vector<std::string> all_prompts = this->conversation_.GetPromptArray();
    // get estimate of the fragment
    size_t ctx_length = this->tokenizer_->Encode(all_prompts[0]).size();
    size_t start_re_encode_pos = 0;
    for (int i = all_prompts.size() - 1; i > 0; --i) {
      ctx_length += this->tokenizer_->Encode(all_prompts[i]).size();
      if (ctx_length >= this->shift_fill_factor_ * this->max_window_size_ &&
          i + 2 < all_prompts.size()) {
        start_re_encode_pos = i;
        break;
      }
    }
    // keep system
    if (this->conversation_.system.empty()) {
      all_prompt = GetConcatPrompt(all_prompts, 0, start_re_encode_pos);
    } else {
      all_prompt = GetConcatPrompt(all_prompts, 1, start_re_encode_pos);
    }
    encoded = this->tokenizer_->Encode(all_prompt);
    tokens.insert(tokens.end(), encoded.begin(), encoded.end());
    if (tokens.size() >= this->max_window_size_) {
      LOG(WARNING)
          << "The prompt tokens are more than `max_window_size`, the input will be truncated.";
      ICHECK_GT(this->max_window_size_, gen_mean_gen_len);
      std::vector<int32_t> truncated_tokens(
          tokens.end() - (this->max_window_size_ - gen_mean_gen_len), tokens.end());
      return truncated_tokens;
    } else if (tokens.size() + gen_mean_gen_len >= this->max_window_size_) {
      LOG(WARNING)
          << "The prompt tokens are too long and the generated text may be incomplete, due to "
             "limited `max_window_size`. ";
    }
    return tokens;
  }

  // get statically allocated input token
  NDArray GetInputTokenNDArray(const std::vector<int32_t>& token_ids) {
    // try realloc
    if (!input_token_ids_.defined()) {
      int64_t init_size = 2048;
      while (init_size < static_cast<int64_t>(token_ids.size())) {
        init_size *= 2;
      }
      input_token_ids_ = NDArray::Empty({1, init_size}, DataType::Int(32), device_);
    } else {
      int64_t init_size = input_token_ids_->shape[1];
      while (init_size < static_cast<int64_t>(token_ids.size())) {
        init_size *= 2;
      }
      if (init_size != input_token_ids_->shape[1]) {
        input_token_ids_ = NDArray::Empty({1, init_size}, DataType::Int(32), device_);
      }
    }
    ICHECK_LE(token_ids.size(), input_token_ids_->shape[1]) << "Input tokens exceed window size";
    NDArray view = input_token_ids_.CreateView(
        ShapeTuple({1, static_cast<int64_t>(token_ids.size())}), input_token_ids_->dtype);
    if (token_ids.size() > 0) {
      view.CopyFromBytes(token_ids.data(), token_ids.size() * sizeof(int32_t));
    }
    return view;
  }

  std::vector<int32_t> PrepareBeforeEmbedding(
      std::string inp, bool append_conversation = true,
      PlaceInPrompt place_in_prompt = PlaceInPrompt::kAll,
      picojson::object generation_config = picojson::object()) {
    if (conversation_.separator_style == SeparatorStyle::kLM ||
        conversation_.separator_style == SeparatorStyle::kCodeCompletion) {
      this->ResetChat();
    }
    if (reset_stats_per_prefill_) {
      this->ResetRuntimeStats();
    }
    output_ids_.clear();
    appeared_token_freq_.clear();
    output_message_.clear();
    stop_triggered_ = false;
    if (append_conversation) {
      conversation_.AppendMessage(conversation_.roles[0], inp);
      conversation_.AppendReplyHeader(conversation_.roles[1]);
    }

    return this->GetInputTokens(place_in_prompt, generation_config);
  }

  /*!
   * \brief Given the text input, generate the embedding of the tokenized prompt.
   * \param inp The input text string.
   * \param append_conversation Whether to append the input message to conversation.
   * \param place_in_prompt The place of the input message in the prompt.
   * \return the embedding of the tokenized prompt.
   */
  ObjectRef EmbedStep(std::string inp, bool append_conversation = true,
                      PlaceInPrompt place_in_prompt = PlaceInPrompt::kAll,
                      String generation_config_str = "") {
    // process generation settings
    picojson::object generation_config =
        this->LoadGenerationConfigFromString(generation_config_str);

    std::vector<int32_t> prompt_tokens =
        PrepareBeforeEmbedding(inp, append_conversation, place_in_prompt, generation_config);
    int64_t token_len = static_cast<int64_t>(prompt_tokens.size());
    if (token_len == 0) {
      return NDArray::Empty({}, DataType::Float(32), device_);
    }

    CHECK(ft_.embed_func_.defined())
        << "In order to use the embedding functionality, make sure you "
           "build the model in MLC-LLM with `sep_embed` option on.";
    auto tstart = std::chrono::high_resolution_clock::now();

    NDArray input_data = this->GetInputTokenNDArray(prompt_tokens);
    ObjectRef embedding = ft_.embed_func_(ft_.CopyToWorker0(input_data), params_);

    int32_t new_seq_len = total_seq_len_ + token_len;
    total_seq_len_ = new_seq_len;

    auto tend = std::chrono::high_resolution_clock::now();

    this->embed_total_time += static_cast<double>((tend - tstart).count()) / 1e9;

    return embedding;
  }

  /*!
   * \brief Prefill given embeddings. Can optionally decode the output next token.
   * \param embedding The embedding to prefill with.
   * \param decode_next_token Whether to decode next token.
   */
  void PrefillWithEmbedStep(NDArray embedding, bool decode_next_token = true,
                            String generation_config_str = "") {
    if (ft_.use_disco) {
      LOG(FATAL) << "NotImplementedError: Distributed inference is not supported for this model";
      throw;
    }
    if (embedding.Shape().size() == 0) {
      return;
    }
    auto tstart = std::chrono::high_resolution_clock::now();
    int64_t token_len = embedding.Shape()[1];
    NDArray logits_on_device = this->ForwardEmbeddings(embedding, total_seq_len_);

    if (!decode_next_token) {
      auto tend = std::chrono::high_resolution_clock::now();
      this->prefill_total_time += static_cast<double>((tend - tstart).count()) / 1e9;
      this->prefill_total_tokens += token_len;
      return;
    }

    picojson::object generation_config =
        this->LoadGenerationConfigFromString(generation_config_str);

    int32_t next_token = this->SampleTokenFromLogits(logits_on_device, generation_config);

    auto tend = std::chrono::high_resolution_clock::now();

    this->prefill_total_time += static_cast<double>((tend - tstart).count()) / 1e9;
    this->prefill_total_tokens += token_len;
    this->ProcessNextToken(next_token, generation_config);
  }

  /*!
   * \brief Generate the next token given a prompt. Can optionally decode the output next token.
   * \param inp The input text string.
   * \param append_conversation Whether to append the input message to conversation.
   * \param decode_next_token Whether to decode next token.
   * \param place_in_prompt The place of the input message in the prompt.
   */
  void PrefillStep(std::string inp, bool append_conversation = true, bool decode_next_token = true,
                   PlaceInPrompt place_in_prompt = PlaceInPrompt::kAll,
                   String generation_config_str = "") {
    if (ft_.embed_func_.defined() && ft_.prefill_with_embed_func_.defined()) {
      // Temporarily placed inside `PrefillStep` for compatibility in transition.
      // Will be separated out in the future.
      if (ft_.use_disco) {
        LOG(FATAL) << "NotImplementedError: Distributed inference is not supported for this model";
      }
      if (this->sliding_window_ != -1) {
        LOG(FATAL)
            << "NotImplementedError: Sliding window attention does not support separate embedding";
      }
      NDArray embedding = Downcast<NDArray>(
          EmbedStep(inp, append_conversation, place_in_prompt, generation_config_str));
      PrefillWithEmbedStep(embedding, decode_next_token, generation_config_str);
      return;
    }

    picojson::object generation_config =
        this->LoadGenerationConfigFromString(generation_config_str);

    std::vector<int32_t> prompt_tokens =
        this->PrepareBeforeEmbedding(inp, append_conversation, place_in_prompt, generation_config);
    int64_t token_len = static_cast<int64_t>(prompt_tokens.size());
    if (token_len == 0) return;
    if (ft_.use_disco) {
      // exclude load shard time from prefill
      this->ft_.sess->SyncWorker(0);
    }
    auto tstart = std::chrono::high_resolution_clock::now();

    int32_t new_seq_len = total_seq_len_;
    NDArray logits_on_device;
    if (this->sliding_window_ != -1) {
      // Use chunking if we use sliding window attention (see Mistral paper figure 3).
      int64_t chunk_size = this->chunk_size_;
      if (this->chunk_size_ == -1) {
        // One chunk if chunk size not specified
        chunk_size = token_len;
      }
      for (int64_t begin = 0; begin < token_len; begin += chunk_size) {
        int64_t end = std::min(token_len, begin + chunk_size);
        std::vector<int32_t> chunk =
            std::vector<int32_t>(prompt_tokens.begin() + begin, prompt_tokens.begin() + end);
        new_seq_len += static_cast<int64_t>(chunk.size());
        logits_on_device = this->ForwardTokens(chunk, new_seq_len);
      }
      ICHECK_EQ(new_seq_len, total_seq_len_ + token_len) << "Expect chunking process all tokens";
    } else {
      // Otherwise, prefill entire prompt at once.
      new_seq_len += token_len;
      logits_on_device = this->ForwardTokens(prompt_tokens, new_seq_len);
    }
    total_seq_len_ = new_seq_len;

    if (!decode_next_token) {
      auto tend = std::chrono::high_resolution_clock::now();
      this->prefill_total_time += static_cast<double>((tend - tstart).count()) / 1e9;
      this->prefill_total_tokens += token_len;
      return;
    }

    int32_t next_token = this->SampleTokenFromLogits(logits_on_device, generation_config);

    auto tend = std::chrono::high_resolution_clock::now();

    this->prefill_total_time += static_cast<double>((tend - tstart).count()) / 1e9;
    this->prefill_total_tokens += token_len;
    this->ProcessNextToken(next_token, generation_config);
  }

  void DecodeStep(String generation_config_str = "") {
    picojson::object generation_config =
        this->LoadGenerationConfigFromString(generation_config_str);

    ICHECK(!output_ids_.empty());
    int32_t last_token = output_ids_.back();
    tvm::runtime::NDArray input_data = GetInputTokenNDArray({last_token});

    auto tstart = std::chrono::high_resolution_clock::now();

    NDArray logits_on_device = this->ForwardTokens({last_token}, total_seq_len_ + 1);
    total_seq_len_ += 1;

    int32_t next_token = this->SampleTokenFromLogits(logits_on_device, generation_config);

    auto tend = std::chrono::high_resolution_clock::now();

    this->decode_total_time += static_cast<double>((tend - tstart).count()) / 1e9;
    this->decode_total_tokens += 1;
    this->ProcessNextToken(next_token, generation_config);
  }

  bool Stopped() { return stop_triggered_; }

  std::string GetMessage() {
    // remove non-utf8 characters
    size_t effective_end = FindEffectiveUTF8Pos(output_message_);
    while (effective_end > 0 && output_message_[effective_end - 1] == '\n') {
      --effective_end;
    }
    size_t effective_begin = 0;
    while (effective_begin < effective_end && output_message_[effective_begin] == ' ') {
      ++effective_begin;
    }
    std::string cropped_message =
        output_message_.substr(effective_begin, effective_end - effective_begin);
    return cropped_message;
  }

  // do some quick evaluation of the pipeline
  void Evaluate(int64_t token_len, int64_t generate_len) {
    this->ResetKVCache();
    std::vector<int32_t> tokens;
    for (int i = 0; i < token_len - 1; ++i) {
      tokens.push_back(2);
    }
    tokens.insert(tokens.begin(), bos_token_id_);

    std::vector<int32_t> first_sample_data = {6234};

    // warm up: skip first run
    this->ForwardTokens(tokens, token_len);
    this->ForwardTokens(first_sample_data, token_len + 1);
    this->ResetKVCache();

    // encoding
    auto encoding_start = std::chrono::high_resolution_clock::now();
    this->ForwardTokens(tokens, token_len);
    TVMSynchronize(device_.device_type, device_.device_id, nullptr);
    auto encoding_end = std::chrono::high_resolution_clock::now();
    double encoding_ms = static_cast<double>((encoding_end - encoding_start).count()) / 1e6;
    LOG(INFO) << "encoding-time=" << encoding_ms << "ms, ";

    double decoding_ms_total = 0;
    // start encoding
    for (int i = 0; i < generate_len; ++i) {
      auto decoding_start = std::chrono::high_resolution_clock::now();
      this->UpdateLogitsOrProbOnCPUSync(this->ForwardTokens(first_sample_data, token_len + i + 1));
      TVMSynchronize(device_.device_type, device_.device_id, nullptr);
      auto decoding_end = std::chrono::high_resolution_clock::now();
      double decoding_ms = static_cast<double>((decoding_end - decoding_start).count()) / 1e6;
      decoding_ms_total += decoding_ms;
      LOG(INFO) << "[i: " << token_len + i + 1 << "] decoding-time=" << decoding_ms << "ms"
                << " tok/s: " << 1000.0 * (i + 1) / decoding_ms_total << ".";
    }
  }

  std::string RawGenerate(std::string prompt, int64_t generate_len) {
    CHECK_GE(generate_len, 0) << "The input generate is expected to be non-negative.";

    this->ResetKVCache();
    this->ResetRuntimeStats();

    std::vector<int32_t> tokens = tokenizer_->Encode(prompt);
    int64_t input_length = tokens.size();

    NDArray logits_on_device;
    // prefill
    {
      auto tstart = std::chrono::high_resolution_clock::now();
      logits_on_device = this->ForwardTokens(tokens, tokens.size());
      tokens.push_back(this->SampleTokenFromLogits(logits_on_device));
      auto tend = std::chrono::high_resolution_clock::now();

      this->prefill_total_time = static_cast<double>((tend - tstart).count()) / 1e9;
      this->prefill_total_tokens = input_length;
    }

    // decode
    {
      auto tstart = std::chrono::high_resolution_clock::now();
      for (int64_t len = 1; len < generate_len; ++len) {
        logits_on_device = this->ForwardTokens({tokens.back()}, tokens.size());
        tokens.push_back(this->SampleTokenFromLogits(logits_on_device));
      }
      auto tend = std::chrono::high_resolution_clock::now();

      this->decode_total_time = static_cast<double>((tend - tstart).count()) / 1e9;
      this->decode_total_tokens = generate_len;
    }

    std::string output = tokenizer_->Decode({tokens.begin() + input_length, tokens.end()});
    return output;
  }

 private:
  picojson::value SerializeConfigToJSONValue() const {
    picojson::object config;
    config["temperature"] = picojson::value(this->temperature_);
    config["repetition_penalty"] = picojson::value(this->repetition_penalty_);
    config["presence_penalty"] = picojson::value(this->presence_penalty_);
    config["frequency_penalty"] = picojson::value(this->frequency_penalty_);
    config["top_p"] = picojson::value(this->top_p_);
    config["mean_gen_len"] = picojson::value(this->mean_gen_len_);
    config["max_gen_len"] = picojson::value(this->max_gen_len_);
    config["shift_fill_factor"] = picojson::value(this->shift_fill_factor_);
    config["conv_config"] = this->conversation_.SerializeToJSON();
    return picojson::value(config);
  }

  picojson::object LoadGenerationConfigFromString(const std::string& generation_config_str) {
    picojson::object generation_config = picojson::object();
    if (!generation_config_str.empty()) {
      picojson::value generation_config_json;
      picojson::parse(generation_config_json, generation_config_str);
      generation_config = generation_config_json.get<picojson::object>();
    }
    return generation_config;
  }

  void ReadGenerationConfig(picojson::object generation_config, double* gen_temperature,
                            NDArray* gen_temperature_arr, double* gen_repetition_penalty,
                            double* gen_presence_penalty, double* gen_frequency_penalty,
                            double* gen_top_p) {
    if (generation_config.count("temperature")) {
      CHECK(generation_config["temperature"].is<double>());
      *gen_temperature = generation_config["temperature"].get<double>();

      *gen_temperature_arr = NDArray::Empty({}, DataType::Float(32), device_);
      float temperature_cast = static_cast<float>(*gen_temperature);
      gen_temperature_arr->CopyFromBytes(&temperature_cast, sizeof(float));
    } else {
      *gen_temperature = this->temperature_;
      *gen_temperature_arr = this->temperature_arr_;
    }
    if (generation_config.count("repetition_penalty")) {
      CHECK(generation_config["repetition_penalty"].is<double>());
      CHECK(generation_config["repetition_penalty"].get<double>() > 0)
          << "Repetition penalty must be a positive number!";
      *gen_repetition_penalty = generation_config["repetition_penalty"].get<double>();
    } else {
      *gen_repetition_penalty = this->repetition_penalty_;
    }
    if (generation_config.count("presence_penalty")) {
      CHECK(generation_config["presence_penalty"].is<double>());
      CHECK(abs(generation_config["presence_penalty"].get<double>()) <= 2)
          << "Presence penalty must be in the range -2 to 2!";
      *gen_presence_penalty = generation_config["presence_penalty"].get<double>();
    } else {
      *gen_presence_penalty = this->presence_penalty_;
    }
    if (generation_config.count("frequency_penalty")) {
      CHECK(generation_config["frequency_penalty"].is<double>());
      CHECK(abs(generation_config["frequency_penalty"].get<double>()) <= 2)
          << "Frequency penalty must be in the range -2 to 2!";
      *gen_frequency_penalty = generation_config["frequency_penalty"].get<double>();
    } else {
      *gen_frequency_penalty = this->frequency_penalty_;
    }
    if (generation_config.count("top_p")) {
      CHECK(generation_config["top_p"].is<double>());
      *gen_top_p = generation_config["top_p"].get<double>();
    } else {
      *gen_top_p = this->top_p_;
    }
  }

  /*!
   * \brief Sample output token from logits on device
   */
  int32_t SampleTokenFromLogits(NDArray logits_on_device,
                                picojson::object generation_config = picojson::object()) {
    // prepare generation settings
    // the generation_config will not override the original config
    // since is only used for this generation
    double gen_temperature;
    double gen_repetition_penalty;
    double gen_presence_penalty;
    double gen_frequency_penalty;
    double gen_top_p;
    this->ReadGenerationConfig(generation_config, &gen_temperature, &this->temperature_arr_,
                               &gen_repetition_penalty, &gen_presence_penalty,
                               &gen_frequency_penalty, &gen_top_p);

    // update logits
    if (gen_presence_penalty != 0.0f || gen_frequency_penalty != 0.0f) {
      this->UpdateLogitsOrProbOnCPUSync(logits_on_device);
      this->ApplyPresenceAndFrequencyPenaltyOnCPU(gen_presence_penalty, gen_presence_penalty);
      if (gen_temperature >= 1e-6f) {
        this->ApplySoftmaxWithTemperatureOnCPU(gen_temperature);
      }
    } else if (gen_repetition_penalty != 1.0f) {
      this->UpdateLogitsOrProbOnCPUSync(logits_on_device);
      this->ApplyRepetitionPenaltyOnCPU(gen_repetition_penalty);
      if (gen_temperature >= 1e-6f) {
        this->ApplySoftmaxWithTemperatureOnCPU(gen_temperature);
      }
    } else {
      if (gen_temperature < 1e-6f) {
        this->UpdateLogitsOrProbOnCPUSync(logits_on_device);
      } else {
        this->UpdateLogitsOrProbOnCPUSync(this->Softmax(logits_on_device, this->temperature_arr_));
      }
    }

    // perform sampling
    auto tstart = std::chrono::high_resolution_clock::now();
    int next_token;
    if (gen_temperature < 1e-6f) {
      next_token = this->SampleFromLogitsOnCPU(gen_temperature, gen_top_p);
    } else {
      next_token = this->SampleFromProbOnCPU(gen_top_p);
    }
    auto tend = std::chrono::high_resolution_clock::now();
    this->sample_total_time += static_cast<double>((tend - tstart).count()) / 1e9;
    return next_token;
  }

  /*!
   * \brief Add a generated token and check for stop condition.
   * \param next_token The next token.
   */
  void ProcessNextToken(int32_t next_token,
                        picojson::object generation_config = picojson::object()) {
    // prepare generation settings
    // the generation_config will not override the original config
    // since is only used for this generation
    int64_t gen_max_gen_len;
    if (generation_config.count("max_gen_len")) {
      CHECK(generation_config["max_gen_len"].is<int64_t>());
      gen_max_gen_len = generation_config["max_gen_len"].get<int64_t>();
    } else {
      gen_max_gen_len = this->max_gen_len_;
    }

    std::vector<std::string> gen_stop_strs;
    gen_stop_strs.push_back(conversation_.stop_str);

    if (generation_config.count("stop")) {
      if (!generation_config["stop"].is<picojson::null>()) {
        CHECK(generation_config["stop"].is<std::string>() ||
              generation_config["stop"].is<picojson::array>());
        if (generation_config["stop"].is<std::string>()) {
          gen_stop_strs.push_back(generation_config["stop"].get<std::string>());
        } else {
          picojson::array gen_stop_strs_arr = generation_config["stop"].get<picojson::array>();
          for (const picojson::value& v : gen_stop_strs_arr) {
            CHECK(v.is<std::string>());
            gen_stop_strs.push_back(v.get<std::string>());
          }
        }
      }
    }

    ICHECK(!stop_triggered_) << "Cannot call process when it is stopped";

    stop_triggered_ =
        std::any_of(this->conversation_.stop_tokens.begin(), this->conversation_.stop_tokens.end(),
                    [next_token](int32_t token) { return token == next_token; });

    if (!stop_triggered_) {
      output_ids_.push_back(next_token);
      if (appeared_token_freq_.find(next_token) != appeared_token_freq_.end()) {
        appeared_token_freq_[next_token] += 1;
      } else {
        appeared_token_freq_[next_token] = 1;
      }
    }

    output_message_ = tokenizer_->Decode(output_ids_);

    size_t stop_pos = std::string::npos;
    for (const std::string& stop_str : gen_stop_strs) {
      if (!stop_str.empty()) {
        stop_pos = std::min(stop_pos, output_message_.rfind(stop_str));
      }
    }

    if (stop_pos != std::string::npos) {
      stop_triggered_ = true;
      if (ft_.support_backtracking_kv_) {
        // back tracking, find the first set of token that is smaller
        // than the length
        size_t backoff = 0;
        for (; (output_ids_.size() > 0) && (output_message_.length() > stop_pos); ++backoff) {
          output_ids_.pop_back();
          output_message_ = tokenizer_->Decode(output_ids_);
        }
        // resize kv to remove the context
        ft_.fkvcache_array_popn_(kv_cache_, backoff);
        total_seq_len_ -= backoff;
      }
    }

    if (static_cast<int64_t>(output_ids_.size()) >= gen_max_gen_len) {
      stop_triggered_ = true;
<<<<<<< HEAD
    } else if (sliding_window_ == -1 && total_seq_len_ >= max_window_size_) {
=======
    }
    // max_window_size_ != -1 to handle
    // https://github.com/mlc-ai/mlc-llm/blob/main/mlc_llm/relax_model/rwkv.py#L588-L589
    else if (max_window_size_ != -1 && total_seq_len_ >= max_window_size_) {
>>>>>>> 200653a8
      stop_triggered_ = true;
    }
    if (stop_triggered_) {
      conversation_.FinishReply(output_message_);
    }
  }

  // run forward compute
  NDArray ForwardTokens(std::vector<int32_t> input_tokens, int64_t cur_pos) {
    ObjectRef ret{nullptr};
    if (input_tokens.size() > 1 && ft_.prefill_func_.defined()) {
      ObjectRef input_data = ft_.CopyToWorker0(this->GetInputTokenNDArray(input_tokens));
      ShapeTuple cur_pos_shape = ShapeTuple({cur_pos});
      if (sliding_window_ == -1) {
        ret = ft_.prefill_func_(input_data, cur_pos_shape, kv_cache_, params_);
      } else {
        // Sliding window attention needs extra shape parameters
        int64_t seq_len = static_cast<int64_t>(input_tokens.size());
        // Number of elements in the cache
        int64_t cache_len = std::min(this->sliding_window_, cur_pos - seq_len);
        ShapeTuple cache_len_shape = ShapeTuple({cache_len});
        ShapeTuple kv_seq_len_shape = ShapeTuple({cache_len + seq_len});
        ret = ft_.prefill_func_(input_data, cur_pos_shape, cache_len_shape, kv_seq_len_shape,
                                kv_cache_, params_);
      }
    } else {
      // running decode function when prefill is not available
      for (int i = 0; i < input_tokens.size(); ++i) {
        ObjectRef input_data;
        if (ft_.use_disco) {
          ft_.sess->CopyToWorker0(this->GetInputTokenNDArray({input_tokens[i]}),
                                  input_tokens_decode_);
          input_data = input_tokens_decode_;
        } else {
          input_data = ft_.CopyToWorker0(this->GetInputTokenNDArray({input_tokens[i]}));
        }
        int64_t pos = cur_pos + i + 1 - input_tokens.size();
        ShapeTuple pos_shape = ShapeTuple({pos});
        if (sliding_window_ == -1) {
          ret = ft_.decode_func_(input_data, pos_shape, kv_cache_, params_);
        } else {
          // Sliding window attention needs extra shape parameters
          int64_t seq_len = static_cast<int64_t>(input_tokens.size());
          // Number of elements in the cache
          int64_t cache_len = std::min(this->sliding_window_, pos - seq_len);
          ShapeTuple cache_len_shape = ShapeTuple({cache_len});
          ShapeTuple kv_seq_len_shape = ShapeTuple({cache_len + seq_len});
          ret = ft_.decode_func_(input_data, pos_shape, cache_len_shape, kv_seq_len_shape,
                                 kv_cache_, params_);
        }
      }
    }
    if (ft_.use_disco) {
      Array<ObjectRef> result = Downcast<DRef>(ret)->DebugGetFromRemote(0);
      return Downcast<NDArray>(result[0]);
    } else {
      return Downcast<Array<NDArray>>(ret)[0];
    }
  }

  // run forward compute with embeddings
  NDArray ForwardEmbeddings(NDArray embeddings, int64_t cur_pos) {
    if (ft_.use_disco) {
      LOG(FATAL) << "NotImplementedError: Distributed inference is not supported for this model";
      throw;
    }
    Array<ObjectRef> ret;
    CHECK(ft_.prefill_with_embed_func_.defined());
    ret = ft_.prefill_with_embed_func_(embeddings, ShapeTuple({cur_pos}), kv_cache_, params_);
    return Downcast<NDArray>(ret[0]);
  }

  NDArray Softmax(NDArray input, NDArray temperature_arr) {
    NDArray ret;
    ret = ft_.softmax_func_(input, temperature_arr);
    return ret;
  }

  void ApplyRepetitionPenaltyOnCPU(float repetition_penalty) {
    CHECK(logits_on_cpu_.defined()) << "Logits on CPU not defined!";
    CHECK(logits_on_cpu_.DataType() == DataType::Float(32)) << "Logits data type is not float32!";
    float* logits_raw_data = static_cast<float*>(logits_on_cpu_->data);
    for (const auto& token_freq : this->appeared_token_freq_) {
      if (logits_raw_data[token_freq.first] <= 0) {
        logits_raw_data[token_freq.first] *= repetition_penalty;
      } else {  // logits > 0
        logits_raw_data[token_freq.first] /= repetition_penalty;
      }
    }
  }

  void ApplyPresenceAndFrequencyPenaltyOnCPU(float presence_penalty, float frequency_penalty) {
    CHECK(logits_on_cpu_.defined()) << "Logits on CPU not defined!";
    CHECK(logits_on_cpu_.DataType() == DataType::Float(32)) << "Logits data type is not float32!";
    float* logits_raw_data = static_cast<float*>(logits_on_cpu_->data);
    for (const auto& token_freq : this->appeared_token_freq_) {
      logits_raw_data[token_freq.first] -=
          (token_freq.second * frequency_penalty + presence_penalty);
    }
  }

  void ApplySoftmaxWithTemperatureOnCPU(float temperature) {
    CHECK(logits_on_cpu_.defined()) << "Logits on CPU not defined!";
    CHECK(logits_on_cpu_.DataType() == DataType::Float(32)) << "Logits data type is not float32!";
    int vocab_size = logits_on_cpu_->shape[logits_on_cpu_->ndim - 1];
    float* logits_raw_data = static_cast<float*>(logits_on_cpu_->data);
    float m = std::numeric_limits<float>::min();
    float inv_temp = 1.0f / temperature;
    double d = 0.0f;
    for (int i = 0; i < vocab_size; ++i) {
      float x = logits_raw_data[i] * inv_temp;
      float m_prev = m;
      m = std::max(m, x);
      d = d * std::exp(m_prev - m) + std::exp(x - m);
    }
    for (int i = 0; i < vocab_size; ++i) {
      float x = logits_raw_data[i] * inv_temp;
      logits_raw_data[i] = std::exp(x - m) / d;
    }
  }

  void UpdateLogitsOrProbOnCPUSync(NDArray logits_or_prob) {
    if (!logits_on_cpu_.defined()) {
      logits_on_cpu_ = logits_or_prob.CopyTo(DLDevice{kDLCPU, 0});
    } else {
      ICHECK_EQ(logits_on_cpu_->shape[0], logits_or_prob->shape[0])
          << "Expect size of logits remain unchanged";
      logits_on_cpu_.CopyFrom(logits_or_prob);
    }
    TVMSynchronize(device_.device_type, device_.device_id, nullptr);
  }

  // Clear kv cache
  void ResetKVCache() { ft_.reset_kv_cache_func_(kv_cache_); }

  void ProcessSystemPrompts() {
    this->PrefillStep(/*inp=*/"", /*append_conversation=*/false, /*decode_next_token=*/false);
  }

  // Utils
  static double GetRandomNumber() { return RandomGenerator::GetInstance().GetRandomNumber(); }

  int32_t SampleFromLogitsOnCPU(float temperature, float top_p) {
    ICHECK(logits_on_cpu_.defined()) << "logits_on_cpu_ is not defined";
    ICHECK_EQ(logits_on_cpu_->ndim, 3) << "logits_on_cpu_ should be 3D";
    ICHECK_EQ(logits_on_cpu_->shape[0], 1) << "logits_on_cpu_ should be 1 batch";
    return fsample_topp_from_logits_(logits_on_cpu_, temperature, top_p, GetRandomNumber());
  }

  int32_t SampleFromProbOnCPU(float top_p) {
    ICHECK(logits_on_cpu_.defined()) << "logits_on_cpu_ is not defined";
    ICHECK_EQ(logits_on_cpu_->ndim, 3) << "logits_on_cpu_ should be 3D";
    ICHECK_EQ(logits_on_cpu_->shape[0], 1) << "logits_on_cpu_ should be 1 batch";
    return fsample_topp_from_prob_(logits_on_cpu_, top_p, GetRandomNumber());
  }

  //----------------------------
  // Statistics
  //----------------------------
  bool reset_stats_per_prefill_ = true;
  double embed_total_time = 0;
  double decode_total_time = 0;
  double sample_total_time = 0;
  double prefill_total_time = 0;
  int64_t decode_total_tokens = 0;
  int64_t prefill_total_tokens = 0;
  //----------------------------
  // Conversation
  //----------------------------
  // model name
  std::string model_name_;
  // conversation
  Conversation conversation_;
  // total sequence len,
  int64_t total_seq_len_{0};
  // max window size, mean and max generation length, sliding window
  // If we use sliding window, max window size is its default max() value
  int64_t max_window_size_{std::numeric_limits<int64_t>::max()}, mean_gen_len_{128},
      max_gen_len_{512}, sliding_window_{-1}, chunk_size_{-1};
  // size of the vocab table
  int64_t vocab_size_;
  // number of shards in distributed inference
  int64_t num_shards_;
  // shift window fill factor
  double shift_fill_factor_{0.3};
  // temperature
  double temperature_{0.8};
  // pre-allocated ndarray for temperature
  NDArray temperature_arr_;
  // repetition penalty
  double repetition_penalty_{1.0};
  // presence penalty
  double presence_penalty_{0.0};
  // frequency penalty
  double frequency_penalty_{0.0};
  // top_p
  double top_p_{0.95};
  // output ids till now (refresh after encoding step)
  std::vector<int32_t> output_ids_;
  // frequency of appeared token ids till now (refresh after encoding step)
  std::unordered_map<int32_t, int64_t> appeared_token_freq_;
  // output message till now (refresh after encoding step)
  std::string output_message_;
  // Whether encounter stop str
  bool stop_triggered_{false};
  //----------------------------
  // Tokenizer
  //----------------------------
  // internal tokenizer
  std::unique_ptr<Tokenizer> tokenizer_;
  // bos token
  int32_t bos_token_id_{1};
  // eos token id
  int32_t eos_token_id_{2};
  //----------------------------
  // TVM related states
  //----------------------------
  // runtime device
  Device device_;

  FunctionTable ft_;
  // sample top p from logits
  PackedFunc fsample_topp_from_logits_;
  // sample top p from prob
  PackedFunc fsample_topp_from_prob_;
  // input token id
  NDArray input_token_ids_{nullptr};
  // local params
  ObjectRef params_;
  // KV cache
  ObjectRef kv_cache_;
  // Temp logits on cpu
  NDArray logits_on_cpu_{nullptr};
  // pre-allocated ndarray for decode function's input tokens
  DRef input_tokens_decode_{nullptr};
};

/*!
 * \brief A chat module implementation that exposes
 *  the functions as tvm::runtime::Module.
 *
 * We do it so that the module is accessible to any
 * language that tvm runtime can access.
 */
class LLMChatModule : public ModuleNode {
 public:
  // clear global memory manager
  static void ClearGlobalMemoryManager() {
    // Step 0. Clear the previously allocated memory.
    const PackedFunc* fclear_memory_manager =
        tvm::runtime::Registry::Get("vm.builtin.memory_manager.clear");
    ICHECK(fclear_memory_manager) << "Cannot find env function vm.builtin.memory_manager.clear";
    (*fclear_memory_manager)();
  }

  // overrides
  PackedFunc GetFunction(const String& name, const ObjectPtr<Object>& sptr_to_self) final {
    if (name == "reload") {
      return PackedFunc([this, sptr_to_self](TVMArgs args, TVMRetValue* rv) {
        chat_ = nullptr;
        ClearGlobalMemoryManager();
        chat_ = std::make_unique<LLMChat>(LLMChat(device_));
        ICHECK(2 <= args.size() && args.size() <= 3);
        if (args.size() == 2) {
          // args: reload_lib, model_path
          chat_->Reload(args[0], args[1]);
        } else if (args.size() == 3) {
          // args: reload_lib, model_path, app_config_json (used for overriding config)
          chat_->Reload(args[0], args[1], args[2]);
        }
      });
    } else if (name == "unload") {
      return PackedFunc([this, sptr_to_self](TVMArgs args, TVMRetValue* rv) {
        chat_ = nullptr;
        ClearGlobalMemoryManager();
      });
    } else if (name == "evaluate") {
      return PackedFunc([this, sptr_to_self](TVMArgs args, TVMRetValue* rv) {
        ICHECK_EQ(args.size(), 2);
        GetChat()->Evaluate(args[0], args[1]);
      });
    } else if (name == "raw_generate") {
      return PackedFunc([this, sptr_to_self](TVMArgs args, TVMRetValue* rv) {
        ICHECK_EQ(args.size(), 2);
        std::string s = GetChat()->RawGenerate(args[0], args[1]);
        *rv = s;
      });
    } else if (name == "prefill") {
      return PackedFunc([this, sptr_to_self](TVMArgs args, TVMRetValue* rv) {
        ICHECK(1 <= args.size() && args.size() <= 4);
        if (args.size() == 1) {
          // args: inp (with decode_next_token = true, place_in_prompt = kAll)
          GetChat()->PrefillStep(args[0]);
        } else if (args.size() == 2) {
          // args: inp, decode_next_token (with place_in_prompt = kAll)
          GetChat()->PrefillStep(args[0], true, args[1]);
        } else if (args.size() == 3) {
          // args: inp, decode_next_token, place_in_prompt
          PlaceInPrompt place_in_prompt = static_cast<PlaceInPrompt>(static_cast<int>(args[2]));
          GetChat()->PrefillStep(args[0], true, args[1], place_in_prompt);
        } else if (args.size() == 4) {
          // args: inp, decode_next_token, place_in_prompt, generation_config_str
          PlaceInPrompt place_in_prompt = static_cast<PlaceInPrompt>(static_cast<int>(args[2]));
          GetChat()->PrefillStep(args[0], true, args[1], place_in_prompt, args[3]);
        }
      });
    } else if (name == "embed") {
      return PackedFunc([this, sptr_to_self](TVMArgs args, TVMRetValue* rv) {
        ICHECK(1 <= args.size() && args.size() <= 3);
        if (args.size() == 1) {
          // args: inp (with place_in_prompt = kAll)
          *rv = GetChat()->EmbedStep(args[0]);
        } else if (args.size() == 2) {
          // args: inp, place_in_prompt
          PlaceInPrompt place_in_prompt = static_cast<PlaceInPrompt>(static_cast<int>(args[1]));
          *rv = GetChat()->EmbedStep(args[0], true, place_in_prompt);
        } else if (args.size() == 3) {
          // args: inp, place_in_prompt, generation_config_str
          PlaceInPrompt place_in_prompt = static_cast<PlaceInPrompt>(static_cast<int>(args[1]));
          *rv = GetChat()->EmbedStep(args[0], true, place_in_prompt, args[2]);
        }
      });
    } else if (name == "prefill_with_embed") {
      return PackedFunc([this, sptr_to_self](TVMArgs args, TVMRetValue* rv) {
        ICHECK(1 <= args.size() && args.size() <= 3);
        if (args.size() == 1) {
          // args: embedding (with decode_next_token = true)
          GetChat()->PrefillWithEmbedStep(args[0]);
        } else if (args.size() == 2) {
          // args: embedding, decode_next_token
          GetChat()->PrefillWithEmbedStep(args[0], args[1]);
        } else if (args.size() == 3) {
          // args: embedding, decode_next_token, generation_config_str
          GetChat()->PrefillWithEmbedStep(args[0], args[1], args[2]);
        }
      });
    } else if (name == "decode") {
      return PackedFunc([this, sptr_to_self](TVMArgs args, TVMRetValue* rv) {
        ICHECK(0 <= args.size() && args.size() <= 1);
        if (args.size() == 0) {
          GetChat()->DecodeStep();
        } else if (args.size() == 1) {
          // args: generation_config_str
          GetChat()->DecodeStep(args[0]);
        }
      });
    } else if (name == "reset_chat") {
      return PackedFunc([this, sptr_to_self](TVMArgs args, TVMRetValue* rv) {
        ICHECK_EQ(args.size(), 0);
        GetChat()->ResetChat();
      });
    } else if (name == "load_json_override") {
      return PackedFunc([this, sptr_to_self](TVMArgs args, TVMRetValue* rv) {
        ICHECK_EQ(args.size(), 2);
        std::string config_str = args[0];
        bool partial_update = args[1];
        GetChat()->LoadJSONOverride(config_str, partial_update);
      });
    } else if (name == "get_role0") {
      return PackedFunc([this, sptr_to_self](TVMArgs args, TVMRetValue* rv) {
        *rv = GetChat()->conversation_.roles[0];
      });
    } else if (name == "get_role1") {
      return PackedFunc([this, sptr_to_self](TVMArgs args, TVMRetValue* rv) {
        *rv = GetChat()->conversation_.roles[1];
      });
    } else if (name == "stopped") {
      return PackedFunc(
          [this, sptr_to_self](TVMArgs args, TVMRetValue* rv) { *rv = GetChat()->Stopped(); });
    } else if (name == "get_message") {
      return PackedFunc(
          [this, sptr_to_self](TVMArgs args, TVMRetValue* rv) { *rv = GetChat()->GetMessage(); });
    } else if (name == "runtime_stats_text") {
      return PackedFunc([this, sptr_to_self](TVMArgs args, TVMRetValue* rv) {
        *rv = GetChat()->RuntimeStatsText();
      });
    } else if (name == "verbose_runtime_stats_text") {
      return PackedFunc([this, sptr_to_self](TVMArgs args, TVMRetValue* rv) {
        *rv = GetChat()->VerboseRuntimeStatsText();
      });
    } else if (name == "reset_runtime_stats") {
      return PackedFunc(
          [this, sptr_to_self](TVMArgs args, TVMRetValue* rv) { GetChat()->ResetRuntimeStats(); });
    } else if (name == "get_config_json") {
      return PackedFunc([this, sptr_to_self](TVMArgs args, TVMRetValue* rv) {
        *rv = GetChat()->GetConfigJSON();
      });
    } else if (name == "process_system_prompts") {
      return PackedFunc([this, sptr_to_self](TVMArgs args, TVMRetValue* rv) {
        GetChat()->ProcessSystemPrompts();
      });
    } else {
      return PackedFunc(nullptr);
    }
  }

  void Init(DLDevice device) { device_ = device; }

  LLMChat* GetChat() {
    ICHECK(chat_ != nullptr) << "Chat is not initialized via reload";
    return chat_.get();
  }

  const char* type_key() const final { return "mlc.llm_chat"; }

 private:
  std::unique_ptr<LLMChat> chat_ = nullptr;
  DLDevice device_;
};

std::vector<std::string> CountUTF8(const std::string& s) {
  // assume that the string is always valid utf8
  std::vector<std::string> ret;
  for (size_t pos = 0; pos < s.size();) {
    if ((s[pos] & 0x80) == 0x00) {
      ret.push_back(s.substr(pos, 1));
      pos += 1;
    } else if (pos + 1 < s.size() && (s[pos] & 0xE0) == 0xC0 && (s[pos + 1] & 0xC0) == 0x80) {
      ret.push_back(s.substr(pos, 2));
      pos += 2;
    } else if (pos + 1 < s.size() && (s[pos] & 0xF0) == 0xE0 && (s[pos + 1] & 0xC0) == 0x80 &&
               (s[pos + 2] & 0xC0) == 0x80) {
      ret.push_back(s.substr(pos, 3));
      pos += 3;
    } else if (pos + 2 < s.size() && (s[pos] & 0xF8) == 0xF0 && (s[pos + 1] & 0xC0) == 0x80 &&
               (s[pos + 2] & 0xC0) == 0x80 && (s[pos + 3] & 0xC0) == 0x80) {
      ret.push_back(s.substr(pos, 4));
      pos += 4;
    } else {
      LOG(FATAL) << "Invalid UTF8 string";
    }
  }
  return std::move(ret);
}

/*!
 * \brief Get the diff of new message and current message (the delta message).
 * \param curr_message The current message.
 * \param new_message The new message
 * \return The delta message.
 * \note The main complication here is that new_mdg can be different from previous message, so we
 need to find the diff, delete previous messages that are different, then print it out.
 This logic is only needed for simple stdout.

 For UI apps that can directly update output text we can simply do last_reply.text =
 chat->GetMessage();
 */
std::string GetDeltaMessage(std::string curr_message, std::string new_message) {
  std::vector<std::string> cur_utf8_chars = CountUTF8(curr_message);
  std::vector<std::string> new_utf8_chars = CountUTF8(new_message);
  // Step 1. Find the index of the first UTF8 char that differs
  size_t pos = std::mismatch(cur_utf8_chars.begin(), cur_utf8_chars.end(), new_utf8_chars.begin(),
                             new_utf8_chars.end())
                   .first -
               cur_utf8_chars.begin();
  // Step 2. Delete the previous message since `pos`
  std::string print = "";
  for (size_t j = pos; j < cur_utf8_chars.size(); ++j) {
    print += "\b \b";
  }
  // Step 3. Print the new message since `pos`
  for (size_t j = pos; j < new_utf8_chars.size(); ++j) {
    print += new_utf8_chars[j];
  }
  return print;
}

// register as a system function that can be queried
TVM_REGISTER_GLOBAL("mlc.get_delta_message").set_body_typed(GetDeltaMessage);

tvm::runtime::Module CreateChatModule(DLDevice device) {
  ObjectPtr<LLMChatModule> n = make_object<LLMChatModule>();
  n->Init(device);
  return Module(n);
}

// register as a system function that can be queried
TVM_REGISTER_GLOBAL("mlc.llm_chat_create").set_body_typed([](int device_type, int device_id) {
  return CreateChatModule(DLDevice{static_cast<DLDeviceType>(device_type), device_id});
});

TVM_REGISTER_GLOBAL("mlc.random.set_seed").set_body_typed([](int seed) {
  RandomGenerator::GetInstance().SetSeed(seed);
});

}  // namespace llm
}  // namespace mlc<|MERGE_RESOLUTION|>--- conflicted
+++ resolved
@@ -1148,14 +1148,10 @@
 
     if (static_cast<int64_t>(output_ids_.size()) >= gen_max_gen_len) {
       stop_triggered_ = true;
-<<<<<<< HEAD
-    } else if (sliding_window_ == -1 && total_seq_len_ >= max_window_size_) {
-=======
     }
     // max_window_size_ != -1 to handle
     // https://github.com/mlc-ai/mlc-llm/blob/main/mlc_llm/relax_model/rwkv.py#L588-L589
-    else if (max_window_size_ != -1 && total_seq_len_ >= max_window_size_) {
->>>>>>> 200653a8
+    else if (max_window_size_ != -1 && sliding_window_ == -1 && total_seq_len_ >= max_window_size_) {
       stop_triggered_ = true;
     }
     if (stop_triggered_) {
