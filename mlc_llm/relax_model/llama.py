--- conflicted
+++ resolved
@@ -772,19 +772,12 @@
 
     supported_model_name = model_name.lower()
     if (
-<<<<<<< HEAD
-        model_name.startswith("vicuna-")
-        or model_name.startswith("llama-")
-        or model_name.startswith("open_llama")
-        or model_name.startswith("gorilla-")
-        or model_name.startswith("wizardlm-")
-=======
         supported_model_name.startswith("vicuna-")
         or supported_model_name.startswith("llama-")
         or supported_model_name.startswith("open_llama")
         or supported_model_name.startswith("gorilla-")
         or supported_model_name.startswith("guanaco")
->>>>>>> 7b118c0e
+        or supported_model_name.startswith("wizardlm-")
     ):
         config = LlamaConfig(**hf_config, dtype=dtype)
         if max_seq_len != -1:
