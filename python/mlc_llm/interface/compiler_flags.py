--- conflicted
+++ resolved
@@ -41,11 +41,7 @@
         print(f";faster_transformer={int(self.faster_transformer)}", file=out, end="")
         print(f";cudagraph={int(self.cudagraph)}", file=out, end="")
         print(f";cutlass={int(self.cutlass)}", file=out, end="")
-<<<<<<< HEAD
-        print(f";allreduce_strategy={self.allreduce_strategy.name.lower()}", file=out, end="")
-=======
         print(f";ipc_allreduce_strategy={self.ipc_allreduce_strategy.name}", file=out, end="")
->>>>>>> ad068c22
         return out.getvalue().rstrip()
 
     @staticmethod
@@ -69,11 +65,7 @@
         parser.add_argument("--cudagraph", type=boolean, default=False)
         parser.add_argument("--cutlass", type=boolean, default=False)
         parser.add_argument(
-<<<<<<< HEAD
-            "--allreduce_strategy",
-=======
             "--ipc_allreduce_strategy",
->>>>>>> ad068c22
             type=str,
             choices=["NONE", "ONESHOT", "TWOSHOT", "AUTO"],
             default="NONE",
