# pylint: disable=missing-docstring, redefined-outer-name, not-callable
import argparse
import json
import os
import pickle
from dataclasses import asdict, dataclass, field, fields
from typing import Any, Dict, Optional

import tvm
import tvm.relax.backend.contrib.cublas as _
from tvm import dlight as dl
from tvm import relax
from tvm.contrib.nvcc import parse_compute_version
from tvm.relax.backend import get_patterns_with_prefix
from tvm.relax.backend.contrib.cutlass import annotate_workspace

import mlc_llm
from mlc_llm import utils
from mlc_llm.relax_model import (
    chatglm,
    gpt_bigcode,
    gpt_neox,
    gptj,
    llama,
    minigpt,
    mistral,
    param_manager,
    rwkv,
    stablelm_3b,
)
from mlc_llm.relax_model.commons import create_shard_info_func
from mlc_llm.transform import fuse_split_rotary_embedding, rewrite_attention


@dataclass
class BuildArgs:
    r"""BuildArgs is the dataclass that organizes the arguments we use in
    building a model.

    To use :meth:`mlc_llm.build_model`, users pass in an instance of :class:`BuildArgs`; for
    CLI entry points, an equivalent :class:`ArgumentParser` instance is generated based
    on the definition of this class using :meth:`mlc_llm.convert_build_args_to_argparser`.

    Parameters
    ----------
    model: str
        The name of the model to build. If it is ``auto``, we will automatically
        set the model name according to ``--model-path``, ``hf-path``, or the model
        folders under ``--artifact-path/models``.
    hf_path: str
        Hugging Face path from which to download params, tokenizer, and config.
    quantization: str
        The quantization mode we use to compile.
    max_seq_len: int
        The maximum allowed sequence length for the model.
    target: str
        The target platform to compile the model for.
    db_path: str
        Path to log database for all models. Default: ``./log_db/``.
    reuse_lib: str
        Whether to reuse a previously generated lib.
    artifact_path: str
        Where to store the output.
    use_cache: int
        Whether to use previously pickled IRModule and skip trace.
    convert_weight_only: bool
        Whether to only convert model weights and not build the model. If both
        ``convert_weight_only`` and ``build_model_only`` are set, the behavior is undefined.
    build_model_only: bool
        Whether to only build model and do not convert model weights.
    debug_dump: bool
        Whether to dump debugging files during compilation.
    debug_load_script: bool
        Whether to load the script for debugging.
    llvm_mingw: str
        ``/path/to/llvm-mingw-root``, use llvm-mingw to cross compile to windows.
    system_lib: bool
        A parameter to ``relax.build``.
    sep_embed: bool
        Build with separated embedding layer, only applicable to LlaMa. This
        feature is in testing stage, and will be formally replaced after massive
        overhaul of embedding feature for all models and use cases.
<<<<<<< HEAD
    sliding_window: int
        The sliding window size in sliding window attention (SWA). This optional field
        overrides the `sliding_window` in config.json for those models that use SWA.
        Currently only useful when compiling Mistral.
    chunk_size: int
        The chunk size in sliding window attention (SWA) during prefilling. By default,
        the chunk size is the same as sliding window. Currently only useful when compiling Mistral.
=======
    enable_batching: bool
        Build the model for batched inference.
        This is a temporary flag used to control the model execution flow in single-
        sequence and batching settings for now. We will eventually merge two flows
        in the future and remove this flag then.
>>>>>>> 2625945e
    """
    model: str = field(
        default="auto",
        metadata={
            "help": (
                'The name of the model to build. If it is "auto", we will '
                'automatically set the model name according to "--model-path", '
                '"hf-path" or the model folders under "--artifact-path/models"'
            )
        },
    )
    hf_path: str = field(
        default=None,
        metadata={"help": "Hugging Face path from which to download params, tokenizer, and config"},
    )
    quantization: str = field(
        default="q4f16_1",
        metadata={
            "help": "The quantization mode we use to compile.",
            "choices": [*utils.quantization_schemes.keys()],
        },
    )
    max_seq_len: int = field(
        default=-1,
        metadata={"help": "The maximum allowed sequence length for the model."},
    )
    target: str = field(
        default="auto",
        metadata={"help": "The target platform to compile the model for."},
    )
    reuse_lib: str = field(
        default=None, metadata={"help": "Whether to reuse a previously generated lib."}
    )
    artifact_path: str = field(default="dist", metadata={"help": "Where to store the output."})
    use_cache: int = field(
        default=1,
        metadata={"help": "Whether to use previously pickled IRModule and skip trace."},
    )
    convert_weight_only: bool = field(
        default=False,
        metadata={
            "help": "Whether to only convert model weights and not build the model.",
            "action": "store_true",
        },
    )
    build_model_only: bool = field(
        default=False,
        metadata={
            "help": "Whether to only build model and do not convert model weights.",
            "action": "store_true",
        },
    )
    debug_dump: bool = field(
        default=False,
        metadata={
            "help": "Whether to dump debugging files during compilation.",
            "action": "store_true",
        },
    )
    debug_load_script: bool = field(
        default=False,
        metadata={
            "help": "Whether to load the script for debugging.",
            "action": "store_true",
        },
    )
    llvm_mingw: str = field(
        default="",
        metadata={"help": "/path/to/llvm-mingw-root, use llvm-mingw to cross compile to windows."},
    )
    cc_path: str = field(
        default="",
        metadata={
            "help": "/path/to/cross_compiler_path, Currently only used for cross-compile for nvidia/jetson device."
        },
    )
    system_lib: bool = field(
        default=False,
        metadata={"help": "A parameter to `relax.build`.", "action": "store_true"},
    )
    sep_embed: bool = field(
        default=False,
        metadata={
            "help": (
                "Build with separated embedding layer, only applicable to LlaMa. "
                "This feature is in testing stage, and will be formally replaced after "
                "massive overhaul of embedding feature for all models and use cases"
            ),
            "action": "store_true",
        },
    )
    use_safetensors: bool = field(
        default=False,
        metadata={
            "help": (
                "Specifies whether to use ``.safetensors`` instead of the default "
                "``.bin`` when loading in model weights."
            ),
            "action": "store_true",
        },
    )
    enable_batching: bool = field(
        default=False,
        metadata={
<<<<<<< HEAD
            "help": ("Disable offloading attention operations to CUTLASS."),
=======
            "help": (
                "Build the model for batched inference."
                "This is a temporary flag used to control the model execution flow in single-"
                "sequence and batching settings for now. We will eventually merge two flows"
                "in the future and remove this flag then."
            ),
>>>>>>> 2625945e
            "action": "store_true",
        },
    )
    no_cutlass_attn: bool = field(
        default=False,
        metadata={
            "help": ("Disable offloading attention operations to CUTLASS."),
            "action": "store_true",
        },
    )
    no_cutlass_norm: bool = field(
        default=False,
        metadata={
            "help": ("Disable offloading layer and RMS norm operations to CUTLASS."),
            "action": "store_true",
        },
    )
    no_cublas: bool = field(
        default=False,
        metadata={
            "help": (
                "Disable the step that offloads matmul to cuBLAS. Without this flag, "
                "matmul will be offloaded to cuBLAS if quantization mode is q0f16 or q0f32, "
                "target is CUDA and TVM has been built with cuBLAS enbaled."
            ),
            "action": "store_true",
        },
    )
    use_cuda_graph: bool = field(
        default=False,
        metadata={
            "help": (
                "Specifies whether to enable CUDA Graph for the decoder. MLP and QKV "
                "projection between two attention layers are put into a graph."
            ),
            "action": "store_true",
        },
    )
    num_shards: int = field(
        default=1,
        metadata={
            "help": (
                "Number of shards to split the model into in tensor parallelism multi-gpu "
                "inference. Only useful when --build-model-only is set."
            ),
        },
    )
    use_flash_attn_mqa: bool = field(
        default=False,
        metadata={
            "help": ("Offload multi-query attention workload to Flash Attention."),
            "action": "store_true",
        },
    )
<<<<<<< HEAD

    sliding_window: int = field(
        default=-1,
        metadata={
            "help": (
                "The sliding window size in sliding window attention (SWA). "
                "This optional field overrides the `sliding_window` in config.json for those models "
                "that use SWA. Currently only useful when compiling Mistral."
            ),
        },
    )

    chunk_size: int = field(
        default=-1,
        metadata={
            "help": (
                "The chunk size in sliding window attention (SWA) during prefilling. "
                "By default, the chunk size is the same as sliding window. "
                "Currently only useful when compiling Mistral."
            ),
=======
    pdb: bool = field(
        default=False,
        metadata={
            "help": ("If set, drop into a pdb debugger on error"),
            "action": "store_true",
>>>>>>> 2625945e
        },
    )


def convert_build_args_to_argparser() -> argparse.ArgumentParser:
    """Convert from BuildArgs to an equivalent ArgumentParser."""
    args = argparse.ArgumentParser()
    for field in fields(BuildArgs):
        name = field.name.replace("_", "-")
        field_name = f"--{name}"
        # `kwargs` contains `help`, `choices`, and `action`
        kwargs = field.metadata.copy()
        if field.type == bool:
            # boolean arguments do not need to specify `type`
            args.add_argument(field_name, default=field.default, **kwargs)
        else:
            args.add_argument(field_name, type=field.type, default=field.default, **kwargs)
    return args


def _parse_args(parsed) -> argparse.Namespace:
    assert parsed.max_seq_len == -1 or parsed.max_seq_len > 0
    if parsed.use_safetensors:
        try:
            import safetensors  # pylint: disable=import-outside-toplevel, unused-import
        except ImportError as error:
            raise ImportError(
                "`use_safetensors` option is toggled, please install safetensors package."
            ) from error

    parsed.export_kwargs = {}
    parsed.lib_format = "so"
    parsed.system_lib_prefix = None
    parsed = _setup_model_path(parsed)

    utils.parse_target(parsed)
    utils.argparse_postproc_common(parsed)

    parsed.artifact_path = os.path.join(
        parsed.artifact_path, f"{parsed.model}-{parsed.quantization.name}"
    )

    return parsed


def _setup_model_path(args: argparse.Namespace):  # pylint: disable=too-many-branches
    if args.hf_path:
        if args.model != "auto":
            assert args.model == os.path.basename(args.hf_path), (
                'When both "--model" and "--hf-path" is specified, the '
                'value of "--model" is required to match the basename of "--hf-path". '
                f'Got "--model {args.model}" and "--hf-path {args.hf_path}"'
            )
        else:
            args.model = os.path.basename(args.hf_path)
        args.model_path = os.path.join(args.artifact_path, "models", args.model)
        if os.path.exists(args.model_path):
            print(f"Weights exist at {args.model_path}, skipping download.")
        else:
            os.makedirs(args.model_path, exist_ok=True)
            os.system("git lfs install")
            os.system(f"git clone https://huggingface.co/{args.hf_path} {args.model_path}")
            print(f"Downloaded weights to {args.model_path}")
        validate_config(args.model_path)
    elif args.model != "auto":
        if os.path.isdir(args.model):
            args.model = os.path.normpath(args.model)  # Remove potential trailing `/`
            args.model_path = args.model
            args.model = os.path.basename(args.model)
        else:
            args.model_path = os.path.join(args.artifact_path, "models", args.model)
        validate_config(args.model_path)
    else:
        lookup_path = os.path.join(args.artifact_path, "models")
        print(f'"--model" is set to "auto". Searching in {lookup_path} for existing models.')
        for dirname in os.listdir(lookup_path):
            if os.path.isdir(os.path.join(lookup_path, dirname)) and os.path.isfile(
                os.path.join(lookup_path, dirname, "config.json")
            ):
                try:
                    validate_config(os.path.join(lookup_path, dirname))
                except:  # pylint: disable=bare-except
                    pass
                else:
                    args.model_path = os.path.join(lookup_path, dirname)
                    args.model = dirname
                    break
        if args.model == "auto":
            raise ValueError("Please specify either the model_path or the hf_path.")

    print(f'Using path "{args.model_path}" for model "{args.model}"')
    return args


def validate_config(model_path: str):
    if os.path.exists(os.path.join(model_path, "mlc-chat-config.json")):
        raise KeyError(
            "The model located in the directory {} has already been compiled by MLC-LLM. There is"
            " no need to compile it again. If you wish to compile a new model, please provide a"
            " directory (or hf-path) that contains the pre-compiled model in raw HuggingFace"
            " format instead.".format(model_path)
        )
    if model_path.split("/")[-1].startswith("minigpt"):
        # minigpt does not contain a config.json file so we skip the check
        return
    config_path = os.path.join(model_path, "config.json")
    assert os.path.exists(
        config_path
    ), f"Expecting HuggingFace config, but file not found: {config_path}."
    with open(config_path, encoding="utf-8") as i_f:
        config = json.load(i_f)
        assert (
            "model_type" in config
        ), f"Invalid config format. Expecting HuggingFace config format in: {config_path}"
        assert (
            config["model_type"] in utils.supported_model_types
        ), f"Model type {config['model_type']} not supported."


def mod_transform_before_build(
    mod: tvm.IRModule,
    param_manager: param_manager.ParamManager,
    args: argparse.Namespace,
    config: Dict,
) -> tvm.IRModule:
    """First-stage: Legalize ops and trace"""
    if args.model.startswith("minigpt"):
        model_names = ["embed"]
    else:
        model_names = [
            "prefill",
            "decode",
            "create_kv_cache",
            "softmax_with_temperature",
            "get_metadata",
        ]
        if args.sep_embed:
            model_names = ["embed", "prefill_with_embed"] + model_names[1:]
            if args.enable_batching:
                model_names[2] = "decode_with_embed"
        if args.model.lower().startswith("rwkv-"):
            model_names += ["reset_kv_cache"]

    mod = param_manager.transform_dequantize(mod)

    use_ft_quant = args.quantization.name in ["q4f16_ft", "q8f16_ft"]
    mod = mlc_llm.transform.FuseDecodeTranspose(skip_gemm=not use_ft_quant)(mod)

    if (
        hasattr(config, "num_attention_heads")
        and hasattr(config, "hidden_size")
        and hasattr(config, "position_embedding_base")
        and getattr(config, "dtype", "float16") == "float16"
    ):
        max_seq_len = None
        if args.max_seq_len > 0:
            max_seq_len = args.max_seq_len
        elif hasattr(config, "max_sequence_length"):
            max_seq_len = config.max_sequence_length

        if max_seq_len:
            num_key_value_heads = config.get_num_key_value_heads()
            mod = fuse_split_rotary_embedding(
                mod,
                config.num_attention_heads // args.num_shards,
                num_key_value_heads // args.num_shards,
                config.hidden_size // args.num_shards,
                config.position_embedding_base,
            )

    if args.target_kind == "cuda":
        patterns = []

        has_cutlass = tvm.get_global_func("relax.ext.cutlass", True)

        if has_cutlass and not args.no_cutlass_attn:
            if args.use_flash_attn_mqa:
                mod["prefill"] = rewrite_attention(mod["prefill"], use_flash_mqa=True)
                mod["decode"] = rewrite_attention(mod["decode"], use_flash_mqa=True)

            mod["prefill"] = rewrite_attention(mod["prefill"], use_flash_mqa=False)
            mod["decode"] = rewrite_attention(mod["decode"], use_flash_mqa=False)

            patterns += get_patterns_with_prefix("cutlass.attention")

        if has_cutlass and not args.no_cutlass_norm:
            patterns += get_patterns_with_prefix("cutlass.layer_norm")
            patterns += get_patterns_with_prefix("cutlass.rms_norm")

        if has_cutlass and use_ft_quant:
            patterns += get_patterns_with_prefix("cutlass.decode_matmul")

        has_cublas = tvm.get_global_func("relax.ext.cublas", True)

        if has_cublas and args.quantization.name in ("q0f16", "q0f32") and not args.no_cublas:
            patterns += get_patterns_with_prefix("cublas")

        if len(patterns) > 0:
            os.makedirs("./tmp", exist_ok=True)

            major, minor = parse_compute_version(tvm.cuda(0).compute_version)

            if major == 8:
                sm = 80
            else:
                sm = 10 * major + minor

            options = {"cutlass": {"sm": sm, "find_first_valid": False}}

            if hasattr(config, "rms_norm_eps"):
                options["cutlass"]["rms_eps"] = config.rms_norm_eps

            mod = tvm.transform.Sequential(
                [
                    relax.transform.FuseOpsByPattern(
                        patterns, bind_constants=False, annotate_codegen=True
                    ),
                    annotate_workspace,
                    relax.transform.AllocateWorkspace(),
                    relax.transform.RunCodegen(options, entry_functions=model_names),
                ]
            )(mod)

    mod = mlc_llm.transform.FuseTransposeMatmul()(mod)
    mod = relax.pipeline.get_pipeline()(mod)  # pylint: disable=no-value-for-parameter
    mod = mlc_llm.transform.FuseDecodeMatmulEwise()(mod)
    mod = mlc_llm.transform.FuseDecodeTake()(mod)
    mod = relax.transform.DeadCodeElimination(model_names)(mod)
    mod = mlc_llm.transform.CleanUpTIRAttrs()(mod)
    mod_deploy = mod

    utils.debug_dump_script(mod_deploy, "mod_deploy.py", args)

    return mod_deploy


def dump_mlc_chat_config(
    args: argparse.Namespace,
    vocab_size: int,
    max_window_size: int,
    temperature: float = 0.7,
    repetition_penalty: float = 1.0,
    top_p: float = 0.95,
    mean_gen_len: int = 128,
    max_gen_len: int = 512,
    shift_fill_factor: float = 0.3,
):
    args.params_path = os.path.join(args.artifact_path, "params")
    config: Dict[str, Any] = {}

    if args.reuse_lib:
        config["model_lib"] = f"{args.reuse_lib}"
        if not args.reuse_lib.endswith(args.quantization.name):
            raise RuntimeError(f"Trying to reuse lib without suffix {args.quantization.name}")
    else:
        config["model_lib"] = f"{args.model}-{args.quantization.name}"

    config["local_id"] = f"{args.model}-{args.quantization.name}"
    config["conv_template"] = args.conv_template
    config["temperature"] = temperature
    config["repetition_penalty"] = repetition_penalty
    config["top_p"] = top_p
    config["mean_gen_len"] = mean_gen_len
    config["max_gen_len"] = max_gen_len
    config["num_shards"] = args.num_shards
    config["shift_fill_factor"] = shift_fill_factor
    config["tokenizer_files"] = utils.get_tokenizer_files(args.params_path)
    config["model_category"] = args.model_category
    config["model_name"] = args.model
    config["vocab_size"] = vocab_size
    if args.sliding_window != -1:
        # Do not add max window size if use sliding window
        config["sliding_window"] = args.sliding_window
        config["chunk_size"] = args.chunk_size
    else:
        config["max_window_size"] = max_window_size

    args.chat_config_path = os.path.join(args.params_path, "mlc-chat-config.json")
    with open(args.chat_config_path, "w", encoding="utf-8") as outfile:
        json.dump(config, outfile, indent=4)
    print(f"Finish exporting chat config to {args.chat_config_path}")


def build(mod_deploy: tvm.IRModule, args: argparse.Namespace) -> None:
    target_kind = args.target_kind
    if args.system_lib_prefix:
        mod_deploy = mod_deploy.with_attrs({"system_lib_prefix": args.system_lib_prefix})

    utils.debug_dump_script(mod_deploy, "mod_before_build.py", args)
    utils.debug_dump_benchmark_script(
        mod_deploy, f"{args.model}_{args.quantization.name}".replace("-", "_"), args
    )

    if target_kind != "cpu":
        dispatch_target = (
            args.target
            if args.target_kind != "webgpu"
            else tvm.target.Target("apple/m1-gpu-restricted")
        )
        with dispatch_target:
            mod_deploy = dl.ApplyDefaultSchedule(  # pylint: disable=not-callable
                dl.gpu.Matmul(),
                dl.gpu.GEMV(),
                dl.gpu.Reduction(),
                dl.gpu.GeneralReduction(),
                dl.gpu.Fallback(),
            )(mod_deploy)
            mod_deploy = (
                mlc_llm.transform.LiftTIRGlobalBufferAlloc()(  # pylint: disable=not-callable
                    mod_deploy
                )
            )
            mod_deploy = tvm.tir.transform.ForceNarrowIndexToInt32()(mod_deploy)

    if args.debug_load_script:
        mod_deploy = utils.debug_load_script("mod_build_stage_debug.py", args)

    utils.debug_dump_script(mod_deploy, "mod_build_stage.py", args)

    use_cuda_graph = args.use_cuda_graph and target_kind == "cuda"

    with tvm.transform.PassContext(config={"relax.backend.use_cuda_graph": use_cuda_graph}):
        # The num_input attribute is needed to capture transformed weights passed as input
        # into a cuda graph.
        # NOTE: CUDA graph for batching is not enabled and is left as a TODO item.
        if not args.enable_batching:
            mod_deploy["decode"] = mod_deploy["decode"].with_attr({"num_input": 3})
        ex = relax.build(mod_deploy, args.target, system_lib=args.system_lib)

    output_filename = f"{args.model}-{args.quantization.name}-{target_kind}.{args.lib_format}"

    utils.debug_dump_shader(ex, f"{args.model}_{args.quantization.name}_{target_kind}", args)
    args.lib_path = os.path.join(args.artifact_path, output_filename)
    ex.export_library(args.lib_path, **args.export_kwargs)
    print(f"Finish exporting to {args.lib_path}")


def build_model_from_args(args: argparse.Namespace):
    if args.quantization == "q4f16_0":
        print(
            "WARNING: q4f16_1 is preferred to q4f16_0, "
            "and it is highly recommended to use q4f16_1 instaed"
        )
    if args.num_shards > 1:
        if (not args.build_model_only) and (not args.convert_weight_only):
            raise ValueError(
                "`num_shards` should be used together with "
                "`--build-model-only` and `--convert-weight-only`"
            )
    os.makedirs(args.artifact_path, exist_ok=True)
    if args.debug_dump:
        os.makedirs(os.path.join(args.artifact_path, "debug"), exist_ok=True)
    cache_path = os.path.join(args.artifact_path, "mod_cache_before_build.pkl")
    args.raw_params_path = os.path.join(args.artifact_path, "raw_params")
    use_cache = args.use_cache and os.path.isfile(cache_path)
    if args.sep_embed and args.model_category != "llama":
        raise ValueError(f"separate embedding not supported on {args.model}")

    if args.model_category == "minigpt":
        # Special case for minigpt, which neither provides nor requires a configuration.
        config = {}
    else:
        with open(os.path.join(args.model_path, "config.json"), encoding="utf-8") as i_f:
            config = json.load(i_f)

    if not use_cache or args.convert_weight_only:
<<<<<<< HEAD
        if args.model_category == "llama":
            mod, param_manager, params, model_config = llama.get_model(args, config)
        elif args.model_category == "mistral":
            mod, param_manager, params, model_config = mistral.get_model(args, config)
            # Update args so that we dump the right values to mlc-chat-config
            args.sliding_window = model_config.sliding_window
            args.chunk_size = model_config.chunk_size
        elif args.model_category == "gpt_neox":
            mod, param_manager, params, model_config = gpt_neox.get_model(args, config)
        elif args.model_category == "gpt_bigcode":
            mod, param_manager, params, model_config = gpt_bigcode.get_model(args, config)
        elif args.model_category == "minigpt":
            mod, param_manager, params, model_config = minigpt.get_model(args)
        elif args.model_category == "gptj":
            mod, param_manager, params, model_config = gptj.get_model(args, config)
        elif args.model_category == "rwkv" or args.model_category == "rwkv_world":
            mod, param_manager, params, model_config = rwkv.get_model(args, config)
        elif args.model_category == "chatglm":
            mod, param_manager, params, model_config = chatglm.get_model(args, config)
        else:
            raise ValueError(f"Model {args.model} not supported")
=======

        model_generators = {
            "llama": llama,
            "mistral": llama,
            "stablelm_epoch": stablelm_3b,
            "gpt_neox": gpt_neox,
            "gpt_bigcode": gpt_bigcode,
            "minigpt": minigpt,
            "gptj": gptj,
            "rwkv": rwkv,
            "rwkv_world": rwkv,
            "chatglm": chatglm,
        }

        assert args.model_category in model_generators, f"Model {args.model} not supported"

        mod, param_manager, params, model_config = model_generators[args.model_category].get_model(
            args, config
        )
>>>>>>> 2625945e

        for qspec_updater_class in param_manager.qspec_updater_classes:
            qspec_updater = qspec_updater_class(param_manager)
            qspec_updater.visit_module(mod)

        if not args.build_model_only:
            # Run pre-quantization if provided.
            args.model_path = param_manager.run_pre_quantize(args.model_path)
            param_manager.init_torch_pname_to_bin_name(args.use_safetensors)

            new_params = utils.convert_weights(param_manager, params, args)
            utils.save_params(new_params, args.artifact_path)
            if args.model_category != "minigpt":
                utils.copy_tokenizer(args)
            if args.model_category == "rwkv" or args.model_category == "rwkv_world":
                # TODO: refactor config into model definition
                dump_mlc_chat_config(
                    args,
                    vocab_size=config["vocab_size"],
                    max_window_size=model_config.max_sequence_length,
                    top_p=0.6,
                    temperature=1.2,
                    repetition_penalty=0.996,
                )
            else:
                dump_mlc_chat_config(
                    args,
                    vocab_size=config["vocab_size"],
                    max_window_size=model_config.max_sequence_length,
                )

        if args.convert_weight_only:
            exit(0)

        mod = mod_transform_before_build(mod, param_manager, args, model_config)
        if args.num_shards > 1:
            create_shard_info_func(mod, param_manager, args, model_config)
        with open(cache_path, "wb") as outfile:
            pickle.dump(mod, outfile)
        print(f"Save a cached module to {cache_path}.")
    else:
        print(
            f"Load cached module from {cache_path} and skip tracing. "
            "You can use --use-cache=0 to retrace"
        )
        with open(cache_path, "rb") as pkl:
            mod = pickle.load(pkl)
    if not args.reuse_lib:
        build(mod, args)
    else:
        print(f"Reuse existing prebuilt lib {args.reuse_lib}...")


def build_model(args: BuildArgs) -> (Optional[str], Optional[str], Optional[str]):
    r"""Builds/compiles a model.

    Parameters
    ----------
    args : :class:`BuildArgs`
        A dataclass of arguments for building models.mlc_llm/core.py

    Returns
    ----------
    lib_path: Optional[str]
        The path to the model library file. Return ``None`` if not applicable.
    model_path: Optional[str]
        The path to the folder of the model's parameters. Return ``None`` if not applicable.
    chat_config_path: Optional[str]
        The path to the chat config `.json` file. Return ``None`` if not applicable.
    """
    # Convert BuildArgs to argparse.Namespace so that we can share the rest
    # of the code with the command line workflow
    build_args_as_dict = asdict(args)
    build_args_namespace = argparse.Namespace(**build_args_as_dict)
    args = _parse_args(build_args_namespace)
    build_model_from_args(args)

    # Prepare output; some workflows may or may not have the paths to return
    lib_path = args.lib_path if hasattr(args, "lib_path") else None
    model_path = args.params_path if hasattr(args, "params_path") else None
    chat_config_path = args.chat_config_path if hasattr(args, "chat_config_path") else None

    return lib_path, model_path, chat_config_path<|MERGE_RESOLUTION|>--- conflicted
+++ resolved
@@ -80,7 +80,6 @@
         Build with separated embedding layer, only applicable to LlaMa. This
         feature is in testing stage, and will be formally replaced after massive
         overhaul of embedding feature for all models and use cases.
-<<<<<<< HEAD
     sliding_window: int
         The sliding window size in sliding window attention (SWA). This optional field
         overrides the `sliding_window` in config.json for those models that use SWA.
@@ -88,13 +87,11 @@
     chunk_size: int
         The chunk size in sliding window attention (SWA) during prefilling. By default,
         the chunk size is the same as sliding window. Currently only useful when compiling Mistral.
-=======
     enable_batching: bool
         Build the model for batched inference.
         This is a temporary flag used to control the model execution flow in single-
         sequence and batching settings for now. We will eventually merge two flows
         in the future and remove this flag then.
->>>>>>> 2625945e
     """
     model: str = field(
         default="auto",
@@ -199,16 +196,12 @@
     enable_batching: bool = field(
         default=False,
         metadata={
-<<<<<<< HEAD
-            "help": ("Disable offloading attention operations to CUTLASS."),
-=======
             "help": (
                 "Build the model for batched inference."
                 "This is a temporary flag used to control the model execution flow in single-"
                 "sequence and batching settings for now. We will eventually merge two flows"
                 "in the future and remove this flag then."
             ),
->>>>>>> 2625945e
             "action": "store_true",
         },
     )
@@ -263,8 +256,6 @@
             "action": "store_true",
         },
     )
-<<<<<<< HEAD
-
     sliding_window: int = field(
         default=-1,
         metadata={
@@ -275,7 +266,6 @@
             ),
         },
     )
-
     chunk_size: int = field(
         default=-1,
         metadata={
@@ -284,13 +274,11 @@
                 "By default, the chunk size is the same as sliding window. "
                 "Currently only useful when compiling Mistral."
             ),
-=======
     pdb: bool = field(
         default=False,
         metadata={
             "help": ("If set, drop into a pdb debugger on error"),
             "action": "store_true",
->>>>>>> 2625945e
         },
     )
 
@@ -657,33 +645,10 @@
             config = json.load(i_f)
 
     if not use_cache or args.convert_weight_only:
-<<<<<<< HEAD
-        if args.model_category == "llama":
-            mod, param_manager, params, model_config = llama.get_model(args, config)
-        elif args.model_category == "mistral":
-            mod, param_manager, params, model_config = mistral.get_model(args, config)
-            # Update args so that we dump the right values to mlc-chat-config
-            args.sliding_window = model_config.sliding_window
-            args.chunk_size = model_config.chunk_size
-        elif args.model_category == "gpt_neox":
-            mod, param_manager, params, model_config = gpt_neox.get_model(args, config)
-        elif args.model_category == "gpt_bigcode":
-            mod, param_manager, params, model_config = gpt_bigcode.get_model(args, config)
-        elif args.model_category == "minigpt":
-            mod, param_manager, params, model_config = minigpt.get_model(args)
-        elif args.model_category == "gptj":
-            mod, param_manager, params, model_config = gptj.get_model(args, config)
-        elif args.model_category == "rwkv" or args.model_category == "rwkv_world":
-            mod, param_manager, params, model_config = rwkv.get_model(args, config)
-        elif args.model_category == "chatglm":
-            mod, param_manager, params, model_config = chatglm.get_model(args, config)
-        else:
-            raise ValueError(f"Model {args.model} not supported")
-=======
 
         model_generators = {
             "llama": llama,
-            "mistral": llama,
+            "mistral": mistral,
             "stablelm_epoch": stablelm_3b,
             "gpt_neox": gpt_neox,
             "gpt_bigcode": gpt_bigcode,
@@ -699,7 +664,6 @@
         mod, param_manager, params, model_config = model_generators[args.model_category].get_model(
             args, config
         )
->>>>>>> 2625945e
 
         for qspec_updater_class in param_manager.qspec_updater_classes:
             qspec_updater = qspec_updater_class(param_manager)
