import math
from dataclasses import dataclass
from typing import Optional, Tuple

import numpy as np
import tvm
from tvm import relax, te
from tvm.relax.testing import nn
from tvm.script import relax as R

from ..quantization import ParamQuantKind, QuantizationScheme
from ..utils import load_torch_pname2binname_map
from .commons import create_metadata_func
from .modules import ModuleList
from .param_manager import ParamManager


@dataclass
class LlamaConfig:
    def __init__(
        self,
        dtype="float32",
        max_sequence_length=2048,
        vocab_size=32000,
        hidden_size=4096,
        intermediate_size=11008,
        num_hidden_layers=32,
        num_attention_heads=32,
        hidden_act="silu",
        initializer_range=0.02,
        rms_norm_eps=1e-6,
        pad_token_id=-1,
        bos_token_id=0,
        eos_token_id=1,
        tie_word_embeddings=False,
        position_embedding_base=10000,
        **kwargs,
    ):
        self.dtype = dtype
        self.max_sequence_length = max_sequence_length
        self.vocab_size = vocab_size
        self.hidden_size = hidden_size
        self.intermediate_size = intermediate_size
        self.num_hidden_layers = num_hidden_layers
        self.num_attention_heads = num_attention_heads
        self.hidden_act = hidden_act
        self.initializer_range = initializer_range
        self.rms_norm_eps = rms_norm_eps
        self.pad_token_id = pad_token_id
        self.bos_token_id = bos_token_id
        self.eos_token_id = eos_token_id
        self.tie_word_embeddings = tie_word_embeddings
        self.position_embedding_base = position_embedding_base
        self.kwargs = kwargs


class Linear(nn.Module):
    def __init__(self, in_features, out_features, dtype: str, bias=True):
        self.in_features = in_features
        self.out_features = out_features
        self.weight = nn.Parameter(
            (out_features, in_features), dtype=dtype, name="linear_weight"
        )
        if bias:
            self.bias = nn.Parameter((out_features,), dtype=dtype, name="linear_bias")
        else:
            self.bias = None

    def forward(self, input: relax.Expr) -> relax.Var:
        return nn.emit(relax.op.linear(input, self.weight, self.bias))


class Embedding(nn.Module):
    def __init__(self, num_embeddings, embedding_dim, dtype: str):
        self.num_embeddings = num_embeddings
        self.embedding_dim = embedding_dim
        self.weight = nn.Parameter(
            (num_embeddings, embedding_dim), dtype=dtype, name="embedding_weight"
        )

    def forward(self, x: relax.Expr) -> relax.Var:
        from tvm.relax.op import reshape, take

        ndim = x.struct_info.ndim
        if ndim == 1:
            return nn.emit(take(self.weight, x, axis=0))
        else:
            x_shape = x.struct_info.shape.values
            emb_size = self.weight.struct_info.shape.values[-1]
            x = nn.emit(reshape(x, shape=[-1]))
            embedding = nn.emit(take(self.weight, x, axis=0))
            return nn.emit(reshape(embedding, [*x_shape, emb_size]))


class LlamaRMSNorm(nn.Module):
    def __init__(self, hidden_size, dtype, eps=1e-6):
        self.weight = nn.Parameter((hidden_size,), dtype=dtype, name="rms_norm_weight")
        self.variance_epsilon = tvm.tir.const(eps, dtype)

    def forward(self, hidden_states):
        from tvm import te, tir

        def f_rms_norm(x, weight):
            is_float32 = x.dtype == "float32"

            def f_square(x):
                return (
                    tir.Cast("float32", x) * tir.Cast("float32", x)
                    if not is_float32
                    else x * x
                )

            k = te.reduce_axis((0, x.shape[2]), name="k")
            square_sum = te.compute(
                (x.shape[0], x.shape[1]),
                lambda bsz, i: te.sum(f_square(x[bsz, i, k]), axis=k),
                name=x.op.name + "red_temp",
            )

            def f_div_cast(bsz, i, k):
                x_val = x[bsz, i, k]
                if not is_float32:
                    x_val = tir.Cast("float32", x_val)
                return x_val / tir.sqrt(
                    square_sum[bsz, i] / x.shape[2] + self.variance_epsilon
                )

            def f_mul_cast(x, y):
                value = x * y
                if not is_float32:
                    value = tir.Cast(x.dtype, value)
                return value

            return te.compute(
                x.shape,
                lambda bsz, i, k: f_mul_cast(weight(k), f_div_cast(bsz, i, k)),
                name="rms_norm",
            )

        return nn.emit_te(
            f_rms_norm, hidden_states, self.weight, primfunc_name_hint="rms_norm"
        )


class LlamaMLP(nn.Module):
    def __init__(self, hidden_size: int, intermediate_size: int, dtype: str):
        self.gate_proj = Linear(hidden_size, intermediate_size, dtype=dtype, bias=False)
        self.down_proj = Linear(intermediate_size, hidden_size, dtype=dtype, bias=False)
        self.up_proj = Linear(hidden_size, intermediate_size, dtype=dtype, bias=False)

    def forward(self, x):
        return self.down_proj(relax.op.nn.silu(self.gate_proj(x)) * self.up_proj(x))


def apply_rotary_pos_emb(q, k, cos, sin, offset: int = 0):
    def f_rotary_embedding(tensor, cos, sin, offset):
        n_feat_half = tensor.shape[-1] // 2

        def rotary_compute(*idx):
            i, j = idx[-3], idx[-1]
            return cos[offset + i, j] * tensor(*idx) + sin[
                offset + i, j
            ] * tvm.tir.Select(
                j >= n_feat_half,
                tensor[idx[0], i, idx[2], j - n_feat_half],
                -tensor[idx[0], i, idx[2], j + n_feat_half],
            )

        return tvm.te.compute(tensor.shape, rotary_compute, name="rotary")

    q_embed = nn.emit_te(
        f_rotary_embedding, q, cos, sin, offset, primfunc_name_hint="rotary_embedding"
    )
    k_embed = nn.emit_te(
        f_rotary_embedding, k, cos, sin, offset, primfunc_name_hint="rotary_embedding"
    )
    return q_embed, k_embed


class LlamaAttention(nn.Module):
    """Multi-headed attention from 'Attention Is All You Need' paper"""

    def __init__(self, hidden_size: int, num_heads: int, dtype: str):
        self.hidden_size = hidden_size
        self.num_heads = num_heads
        self.head_dim = self.hidden_size // self.num_heads

        if (self.head_dim * self.num_heads) != self.hidden_size:
            raise ValueError(
                f"hidden_size must be divisible by num_heads (got `hidden_size`: {self.hidden_size}"
                f" and `num_heads`: {self.num_heads})."
            )
        self.q_proj = Linear(
            self.hidden_size, self.num_heads * self.head_dim, dtype=dtype, bias=False
        )
        self.k_proj = Linear(
            self.hidden_size, self.num_heads * self.head_dim, dtype=dtype, bias=False
        )
        self.v_proj = Linear(
            self.hidden_size, self.num_heads * self.head_dim, dtype=dtype, bias=False
        )
        self.o_proj = Linear(
            self.num_heads * self.head_dim, self.hidden_size, dtype=dtype, bias=False
        )

    def forward(
        self,
        hidden_states: relax.Expr,
        cos_cached: relax.Expr,
        sin_cached: relax.Expr,
        all_seq_len_shape: relax.Expr,
        past_key_value: Tuple[relax.Expr],
        attention_mask: Optional[relax.Expr] = None,
    ) -> Tuple[relax.Expr, Optional[relax.Expr], Optional[Tuple[relax.Expr]]]:
        from tvm.relax.op import astype, matmul, maximum, permute_dims, reshape, squeeze
        from tvm.relax.op.nn import softmax

        bsz, q_len, _ = hidden_states.struct_info.shape
        assert bsz == 1, "Only support batch size 1 at this moment."

        query_states = nn.emit(
            reshape(
                self.q_proj(hidden_states),
                (bsz, q_len, self.num_heads, self.head_dim),
            ),
        )
        key_states = nn.emit(
            reshape(
                self.k_proj(hidden_states),
                (bsz, q_len, self.num_heads, self.head_dim),
            ),
        )
        value_states = nn.emit(
            reshape(
                self.v_proj(hidden_states),
                (bsz, q_len, self.num_heads, self.head_dim),
            ),
        )

        kv_seq_len = all_seq_len_shape.struct_info.values[0]
        offset = kv_seq_len - q_len
        assert query_states.struct_info.dtype == cos_cached.struct_info.dtype
        query_states, key_states = apply_rotary_pos_emb(
            query_states, key_states, cos_cached, sin_cached, offset=offset
        )
        # [bsz, t, nh, hd]

        kv_states_shape = key_states.struct_info.shape
        kv_states_dtype = key_states.struct_info.dtype
        assert kv_states_shape[0] == 1  # bsz
        kv_states_shape = R.shape(
            [kv_states_shape[0], kv_seq_len, kv_states_shape[2], kv_states_shape[3]]
        )
        kv_cache_shape = R.shape([kv_seq_len, kv_states_shape[2], kv_states_shape[3]])

        squeezed_key = nn.emit(squeeze(key_states, axis=0))
        squeezed_value = nn.emit(squeeze(value_states, axis=0))
        k_cache, v_cache = past_key_value
        f_kv_cache_append = relax.extern("vm.builtin.attention_kv_cache_append")
        k_cache = nn.emit(
            relax.Call(
                f_kv_cache_append,
                args=[k_cache, squeezed_key],
                sinfo_args=[relax.ObjectStructInfo()],
            )
        )
        v_cache = nn.emit(
            relax.Call(
                f_kv_cache_append,
                args=[v_cache, squeezed_value],
                sinfo_args=[relax.ObjectStructInfo()],
            )
        )
        past_key_value = (k_cache, v_cache)
        f_kv_cache_view = relax.extern("vm.builtin.attention_kv_cache_view")
        k_cache = nn.emit(
            relax.Call(
                f_kv_cache_view,
                args=[k_cache, kv_cache_shape],
                sinfo_args=[R.Tensor(kv_cache_shape, kv_states_dtype)],
            )
        )
        v_cache = nn.emit(
            relax.Call(
                f_kv_cache_view,
                args=[v_cache, kv_cache_shape],
                sinfo_args=[R.Tensor(kv_cache_shape, kv_states_dtype)],
            )
        )
        key_states = nn.emit(reshape(k_cache, kv_states_shape))
        value_states = nn.emit(reshape(v_cache, kv_states_shape))

        query_states = nn.emit(permute_dims(query_states, [0, 2, 1, 3]))
        key_states = nn.emit(permute_dims(key_states, [0, 2, 1, 3]))
        value_states = nn.emit(permute_dims(value_states, [0, 2, 1, 3]))

        attn_weights = nn.emit(
            matmul(query_states, permute_dims(key_states, [0, 1, 3, 2]))
            / relax.const(math.sqrt(self.head_dim), query_states.struct_info.dtype)
        )

        tvm.ir.assert_structural_equal(
            attn_weights.struct_info.shape.values,
            (bsz, tvm.tir.IntImm("int64", self.num_heads), q_len, kv_seq_len),
        )
        tvm.ir.assert_structural_equal(
            attention_mask.struct_info.shape.values,
            (bsz, tvm.tir.IntImm("int64", 1), q_len, kv_seq_len),
        )

        attn_weights = nn.emit(
            maximum(
                attn_weights,
                relax.const(
                    tvm.tir.min_value(attn_weights.struct_info.dtype).value,
                    attn_weights.struct_info.dtype,
                ),
            )
        )
        attn_weights = nn.emit(relax.op.minimum(attn_weights, attention_mask))

        # upcast attention to fp32
        if attn_weights.struct_info.dtype != "float32":
            attn_weights = astype(attn_weights, "float32")
        attn_weights = nn.emit(softmax(attn_weights, axis=-1))
        if attn_weights.struct_info.dtype != query_states.struct_info.dtype:
            attn_weights = astype(attn_weights, query_states.struct_info.dtype)
        attn_output = nn.emit(matmul(attn_weights, value_states))

        tvm.ir.assert_structural_equal(
            attn_output.struct_info.shape.values,
            (
                bsz,
                tvm.tir.IntImm("int64", self.num_heads),
                q_len,
                tvm.tir.IntImm("int64", self.head_dim),
            ),
        )

        attn_output = permute_dims(attn_output, [0, 2, 1, 3])
        attn_output = reshape(attn_output, (bsz, q_len, self.hidden_size))

        attn_output = self.o_proj(attn_output)
        return attn_output, ((None, None) if past_key_value is None else past_key_value)


class LlamaDecoderLayer(nn.Module):
    def __init__(self, config: LlamaConfig):
        self.hidden_size = config.hidden_size
        self.self_attn = LlamaAttention(
            hidden_size=self.hidden_size,
            num_heads=config.num_attention_heads,
            dtype=config.dtype,
        )
        self.mlp = LlamaMLP(
            hidden_size=self.hidden_size,
            intermediate_size=config.intermediate_size,
            dtype=config.dtype,
        )
        self.input_layernorm = LlamaRMSNorm(
            config.hidden_size, dtype=config.dtype, eps=config.rms_norm_eps
        )
        self.post_attention_layernorm = LlamaRMSNorm(
            config.hidden_size, dtype=config.dtype, eps=config.rms_norm_eps
        )

    def forward(
        self,
        hidden_states: relax.Expr,
        cos_cached: relax.Expr,
        sin_cached: relax.Expr,
        all_seq_len_shape: relax.Expr,
        past_key_value: Tuple[relax.Expr],
        attention_mask: Optional[relax.Expr] = None,
    ) -> Tuple[relax.Expr, Optional[Tuple[relax.Expr, relax.Expr]]]:
        residual = hidden_states

        hidden_states = self.input_layernorm(hidden_states)

        # Self Attention
        hidden_states, present_key_value = self.self_attn(
            hidden_states=hidden_states,
            cos_cached=cos_cached,
            sin_cached=sin_cached,
            past_key_value=past_key_value,
            attention_mask=attention_mask,
            all_seq_len_shape=all_seq_len_shape,
        )
        hidden_states = nn.emit(residual + hidden_states)

        # Fully Connected
        residual = hidden_states
        hidden_states = self.post_attention_layernorm(hidden_states)
        hidden_states = self.mlp(hidden_states)
        hidden_states = nn.emit(residual + hidden_states)

        return hidden_states, present_key_value


def _make_causal_mask(input_ids_shape, dtype, src_len):
    from tvm.relax.op import broadcast_to, full, triu

    bsz, tgt_len = input_ids_shape

    def min_max_triu_te():
        return te.compute(
            (tgt_len, tgt_len),
            lambda i, j: tvm.tir.Select(
                j > i, tvm.tir.min_value(dtype), tvm.tir.max_value(dtype)
            ),
            name="make_diag_mask_te",
        )

    mask = nn.emit_te(min_max_triu_te)
    diag_mask = nn.emit(broadcast_to(mask, (bsz, 1, tgt_len, tgt_len)))
    if src_len == tgt_len:
        return diag_mask

    def extend_te(x, tgt_len, src_len):
        return te.compute(
            (bsz, 1, tgt_len, src_len),
            lambda b, _, i, j: te.if_then_else(
                j < src_len - tgt_len,
                tvm.tir.max_value(dtype),
                x[b, _, i, j - (src_len - tgt_len)],
            ),
            name="concat_te",
        )

    return nn.emit_te(extend_te, diag_mask, tgt_len, src_len)


class LlamaEmbedTokens(nn.Module):
    def __init__(self, config: LlamaConfig):
        self.embed_tokens = Embedding(
            config.vocab_size, config.hidden_size, dtype=config.dtype
        )

    def forward(self, input_ids: relax.Expr):
        inputs_embeds = self.embed_tokens(input_ids)
        return inputs_embeds


class LlamaEmbedTokensWrapper(nn.Module):
    def __init__(self, config: LlamaConfig):
        # build a wrapper to ensure that the naming of the embed_tokens parameter is consistent
        self.model = LlamaEmbedTokens(config)

    def forward(self, input_ids: relax.Expr):
        inputs_embeds = self.model(input_ids)
        return inputs_embeds


class LlamaModel(nn.Module):
    def __init__(self, config: LlamaConfig, sep_embed: bool = False):
        self.padding_idx = config.pad_token_id
        self.vocab_size = config.vocab_size
        self.embed_tokens = None

        if not sep_embed:
            self.embed_tokens = Embedding(
                config.vocab_size, config.hidden_size, dtype=config.dtype
            )

        self.layers = ModuleList(
            [LlamaDecoderLayer(config) for _ in range(config.num_hidden_layers)]
        )
        self.norm = LlamaRMSNorm(
            config.hidden_size, dtype=config.dtype, eps=config.rms_norm_eps
        )

    def _prepare_decoder_attention_mask(self, input_shape, src_len, dtype):
        # create causal mask
        # [bsz, seq_len] -> [bsz, 1, tgt_seq_len, src_seq_len]
        combined_attention_mask = None
        if isinstance(input_shape[-1], tvm.tir.Var) or input_shape[-1] > 1:
            combined_attention_mask = _make_causal_mask(input_shape, dtype, src_len)
        else:
            # Get src_len from input parameters
            # [bsz, seq_len] -> [bsz, 1, tgt_seq_len, src_seq_len]
            bsz, tgt_len = input_shape
            combined_attention_mask = nn.emit(
                relax.op.full(
                    (bsz, 1, tgt_len, src_len),
                    relax.const(tvm.tir.max_value(dtype).value, dtype),
                    dtype,
                )
            )
        return combined_attention_mask

    def forward(
        self,
        inputs: relax.Expr,
        cos_cached: relax.Expr,
        sin_cached: relax.Expr,
        all_seq_len_shape: relax.Expr,
        past_key_values: relax.Expr,
    ):
        if self.embed_tokens:
            inputs_embeds = self.embed_tokens(inputs)
        else:
            inputs_embeds = inputs
        # retrieve input_ids
        batch_size, seq_length, _ = inputs_embeds.struct_info.shape
        seq_length_with_past = all_seq_len_shape.struct_info.values[0]
        # embed positions
        attention_mask = self._prepare_decoder_attention_mask(
            (batch_size, seq_length),
            seq_length_with_past,
            inputs_embeds.struct_info.dtype,
        )

        hidden_states = inputs_embeds

        # decoder layers
        next_decoder_cache = ()

        for idx, decoder_layer in enumerate(self.layers):
            assert past_key_values is not None
            past_key_value = (past_key_values[idx * 2], past_key_values[idx * 2 + 1])

            hidden_states, key_value_cache = decoder_layer(
                hidden_states,
                cos_cached=cos_cached,
                sin_cached=sin_cached,
                attention_mask=attention_mask,
                past_key_value=past_key_value,
                all_seq_len_shape=all_seq_len_shape,
            )
            next_decoder_cache += key_value_cache

        hidden_states = self.norm(hidden_states)

        assert len(next_decoder_cache) == len(self.layers) * 2
        return hidden_states, next_decoder_cache


class LlamaForCausalLM(nn.Module):
    def __init__(self, config: LlamaConfig, sep_embed: bool = False):
        self.model = LlamaModel(config, sep_embed)
        self.lm_head = Linear(
            config.hidden_size, config.vocab_size, dtype=config.dtype, bias=False
        )

        ############ Rotary embedding constants ############
        assert config.hidden_size % config.num_attention_heads == 0
        head_dim = config.hidden_size // config.num_attention_heads

        # Hardcode the cached sin/cos for 2048.
        # This will be eliminated further with online rotary embedding calculation.
        self.cos_cached = nn.Parameter(
            (2048, head_dim), dtype=config.dtype, name="cos_cached"
        )
        self.sin_cached = nn.Parameter(
            (2048, head_dim), dtype=config.dtype, name="sin_cached"
        )
        ############ End ############

    def forward(
        self,
        inputs: relax.Expr,
        all_seq_len_shape: relax.Expr,
        past_key_values: relax.Expr,
    ):
        hidden_states, key_value_cache = self.model(
            inputs=inputs,
            cos_cached=self.cos_cached,
            sin_cached=self.sin_cached,
            all_seq_len_shape=all_seq_len_shape,
            past_key_values=past_key_values,
        )

        def te_slicing(x: te.Tensor):
            return te.compute(
                shape=(1, 1, x.shape[-1]),
                fcompute=lambda i, j, k: x[i, x.shape[1] - 1, k],
                name="slice",
            )

        logits = self.lm_head(
            nn.emit_te(te_slicing, hidden_states, primfunc_name_hint="slice")
        )
        if logits.struct_info.dtype != "float32":
            logits = nn.emit(relax.op.astype(logits, "float32"))

        return logits, key_value_cache


def get_param_quant_kind(
    name: str, param_info: relax.TensorStructInfo
) -> ParamQuantKind:
    if "embed_tokens" in name:
        return ParamQuantKind.embedding_table
    elif "lm_head.weight" in name:
        return ParamQuantKind.final_fc_weight
    elif param_info.ndim == 2 and name.endswith(".weight"):
        return ParamQuantKind.linear_weight
    else:
        return ParamQuantKind.others


def create_embed_func(
    bb: relax.BlockBuilder,
    param_manager: ParamManager,
    config: LlamaConfig,
    quant_scheme: QuantizationScheme,
) -> None:
    func_name = "embed"

    bsz = 1
    seq_len = tvm.tir.Var("n", "int64")
    with bb.function(func_name):
        model = LlamaEmbedTokensWrapper(config)
        param_manager.register_params(
            model, func_name, quant_scheme, get_param_quant_kind
        )

        input_ids = nn.Placeholder((bsz, seq_len), dtype="int32", name="input_ids")
        with bb.dataflow():
            inputs_embeds = model(input_ids)
            params = [input_ids] + model.parameters()
            gv = bb.emit_output(inputs_embeds)
        bb.emit_func_output(gv, params)

    mod = bb.get()
    gv = mod.get_global_var(func_name)
    bb.update_func(gv, mod[gv].with_attr("num_input", 1))


def create_encoding_func(
    bb: relax.BlockBuilder,
    param_manager: ParamManager,
    config: LlamaConfig,
    quant_scheme: QuantizationScheme,
    sep_embed: bool = False,
) -> None:
    func_name = "prefill_with_embed" if sep_embed else "prefill"

    bsz = 1
    seq_len = tvm.tir.Var("n", "int64")
    all_seq_len = tvm.tir.Var("m", "int64")
    hidden_size = config.hidden_size
    with bb.function(func_name):
        model = LlamaForCausalLM(config, sep_embed)
        param_manager.register_params(
            model, func_name, quant_scheme, get_param_quant_kind
        )

        inputs = (
            nn.Placeholder(
                (bsz, seq_len, hidden_size), dtype=config.dtype, name="inputs_embeds"
            )
            if sep_embed
            else nn.Placeholder((bsz, seq_len), dtype="int32", name="input_ids")
        )
        all_seq_len_shape = relax.Var(
            "all_seq_len", relax.ShapeStructInfo((all_seq_len,))
        )
        past_key_values = relax.Var(
            "kv_cache",
            relax.TupleStructInfo(
                [relax.ObjectStructInfo() for _ in range(config.num_hidden_layers * 2)]
            ),
        )
        with bb.dataflow():
            logits, key_value_cache = model(
                inputs, all_seq_len_shape, past_key_values=past_key_values
            )
            params = [
                inputs,
                all_seq_len_shape,
                past_key_values,
            ] + model.parameters()
            gv = bb.emit_output((logits, relax.Tuple(key_value_cache)))
        bb.emit_func_output(gv, params)

    mod = bb.get()
    gv = mod.get_global_var(func_name)
    bb.update_func(gv, mod[gv].with_attr("num_input", 3))


def create_decoding_func(
    bb: relax.BlockBuilder,
    param_manager: ParamManager,
    config: LlamaConfig,
    quant_scheme: QuantizationScheme,
) -> None:
    func_name = "decode"

    bsz = 1
    all_seq_len = tvm.tir.Var("n", "int64")

    with bb.function(func_name):
        model = LlamaForCausalLM(config)
        param_manager.register_params(
            model, func_name, quant_scheme, get_param_quant_kind
        )

        input_ids = nn.Placeholder((bsz, 1), dtype="int32", name="input_ids")
        all_seq_len_shape = relax.Var(
            "all_seq_len", relax.ShapeStructInfo((all_seq_len,))
        )
        past_key_values = relax.Var(
            "kv_cache",
            relax.TupleStructInfo(
                [relax.ObjectStructInfo() for _ in range(config.num_hidden_layers * 2)]
            ),
        )
        with bb.dataflow():
            logits, key_value_cache = model(
                input_ids, all_seq_len_shape, past_key_values=past_key_values
            )
            params = [
                input_ids,
                all_seq_len_shape,
                past_key_values,
            ] + model.parameters()
            gv = bb.emit_output((logits, relax.Tuple(key_value_cache)))
        bb.emit_func_output(gv, params)

    mod = bb.get()
    gv = mod.get_global_var(func_name)
    bb.update_func(gv, mod[gv].with_attr("num_input", 3))


def create_kv_cache_func(bb: relax.BlockBuilder, config: LlamaConfig) -> None:
    init_shape = relax.ShapeExpr(
        (
            config.max_sequence_length,
            config.num_attention_heads,
            config.hidden_size // config.num_attention_heads,
        )
    )
    with bb.function("create_kv_cache", []):
        with bb.dataflow():
            zeros = bb.emit(relax.op.zeros(init_shape, config.dtype))
            caches = []
            f_kv_cache_create = relax.extern("vm.builtin.attention_kv_cache_create")
            for _ in range(config.num_hidden_layers * 2):
                caches.append(
                    bb.emit(
                        relax.Call(
                            f_kv_cache_create,
                            args=[zeros, init_shape, relax.PrimValue(0)],
                            sinfo_args=[relax.ObjectStructInfo()],
                        )
                    )
                )
            gv = bb.emit_output(caches)
        bb.emit_func_output(gv)


def create_softmax_func(bb: relax.BlockBuilder, config: LlamaConfig) -> None:
    with bb.function("softmax_with_temperature"):
        logits = nn.Placeholder(
            (1, 1, config.vocab_size), dtype="float32", name="logits"
        )
        temperature = nn.Placeholder((), dtype="float32", name="temperature")
        with bb.dataflow():
            div = bb.emit(relax.op.divide(logits, temperature))
            softmax = bb.emit(relax.op.nn.softmax(div, axis=-1))
            gv = bb.emit_output(softmax)
        bb.emit_func_output(gv, [logits, temperature])


def get_model(args, hf_config):
    model_name = args.model
    model_path = args.model_path
    dtype = args.quantization.model_dtype
    max_seq_len = args.max_seq_len
    sep_embed = args.sep_embed

    config = LlamaConfig(**hf_config, dtype=dtype)
    if max_seq_len != -1:
        config.max_sequence_length = max_seq_len

    param_manager = ParamManager()
    bb = relax.BlockBuilder()
    if sep_embed:
        create_embed_func(bb, param_manager, config, args.quantization)
    create_encoding_func(bb, param_manager, config, args.quantization, sep_embed)
    create_decoding_func(bb, param_manager, config, args.quantization)
    create_kv_cache_func(bb, config)
    create_softmax_func(bb, config)
    create_metadata_func(
        bb,
        model_name=model_name,
        max_window_size=config.max_sequence_length,
        stop_tokens=[2],
        add_prefix_space=False,
    )

<<<<<<< HEAD
        mod, pidx2pname = param_manager.quantization_transform(mod)
        device = tvm.cpu()
        param_list = [None] * len(pidx2pname)
        assert len(param_list) == len(pidx2pname)
        if args.quantization.pre_quantized:
            param_list = args.quantization.load_quantized_params(
                model_path,
                param_list,
                pidx2pname,
                device,
                excluded_params=["cos_cached", "sin_cached"],
            )
        else:
            pname2binname = load_torch_pname2binname_map(
                model_path,
                set(pidx2pname.values()),
                excluded_params=["cos_cached", "sin_cached"],
            )

            args.pidx2pname = pidx2pname
            args.pname2binname = pname2binname
            args.f_convert_pname_fwd = lambda pname: pname
            args.f_convert_param_bkwd = lambda torch_pname, raw_param: [
                (torch_pname, raw_param.astype(dtype))
            ]
        head_dim = config.hidden_size / config.num_attention_heads
        inv_freq = 1.0 / (
            config.position_embedding_base
            ** (np.arange(0, head_dim, 2).astype("float32") / head_dim)
        )
        # Hardcode the cached sin/cos for 2048.
        # This will be eliminated further with online rotary embedding calculation.
        t = np.arange(2048, dtype=inv_freq.dtype)
        freqs = np.einsum("i,j->ij", t, inv_freq)
        emb = np.concatenate((freqs, freqs), axis=-1)
        param_list[-2] = tvm.nd.array(np.cos(emb).astype(config.dtype), device)
        param_list[-1] = tvm.nd.array(np.sin(emb).astype(config.dtype), device)


        return mod, param_list

    raise ValueError(f"Unsupported model: {model_name}")
=======
    mod = bb.get()
    for gv in mod.functions:
        func = mod[gv]
        if isinstance(func, relax.Function):
            mod[gv] = func.with_attr(
                "tir_var_upper_bound",
                {
                    "n": config.max_sequence_length,
                    "m": config.max_sequence_length,
                },
            )

    mod, pidx2pname = param_manager.quantization_transform(mod)
    pname2binname = load_torch_pname2binname_map(
        model_path,
        set(pidx2pname.values()),
        excluded_params=["cos_cached", "sin_cached"],
    )

    device = tvm.cpu()

    param_list = [None] * len(pidx2pname)
    assert len(param_list) == len(pidx2pname)

    head_dim = config.hidden_size / config.num_attention_heads
    inv_freq = 1.0 / (
        config.position_embedding_base
        ** (np.arange(0, head_dim, 2).astype("float32") / head_dim)
    )

    # Hardcode the cached sin/cos for 2048.
    # This will be eliminated further with online rotary embedding calculation.
    t = np.arange(2048, dtype=inv_freq.dtype)
    freqs = np.einsum("i,j->ij", t, inv_freq)
    emb = np.concatenate((freqs, freqs), axis=-1)
    param_list[-2] = tvm.nd.array(np.cos(emb).astype(config.dtype), device)
    param_list[-1] = tvm.nd.array(np.sin(emb).astype(config.dtype), device)

    args.pidx2pname = pidx2pname
    args.pname2binname = pname2binname
    args.f_convert_pname_fwd = lambda pname: pname
    args.f_convert_param_bkwd = lambda torch_pname, raw_param: [
        (torch_pname, raw_param.astype(dtype))
    ]

    return mod, param_list
>>>>>>> 4efb4e9f
<|MERGE_RESOLUTION|>--- conflicted
+++ resolved
@@ -790,50 +790,6 @@
         add_prefix_space=False,
     )
 
-<<<<<<< HEAD
-        mod, pidx2pname = param_manager.quantization_transform(mod)
-        device = tvm.cpu()
-        param_list = [None] * len(pidx2pname)
-        assert len(param_list) == len(pidx2pname)
-        if args.quantization.pre_quantized:
-            param_list = args.quantization.load_quantized_params(
-                model_path,
-                param_list,
-                pidx2pname,
-                device,
-                excluded_params=["cos_cached", "sin_cached"],
-            )
-        else:
-            pname2binname = load_torch_pname2binname_map(
-                model_path,
-                set(pidx2pname.values()),
-                excluded_params=["cos_cached", "sin_cached"],
-            )
-
-            args.pidx2pname = pidx2pname
-            args.pname2binname = pname2binname
-            args.f_convert_pname_fwd = lambda pname: pname
-            args.f_convert_param_bkwd = lambda torch_pname, raw_param: [
-                (torch_pname, raw_param.astype(dtype))
-            ]
-        head_dim = config.hidden_size / config.num_attention_heads
-        inv_freq = 1.0 / (
-            config.position_embedding_base
-            ** (np.arange(0, head_dim, 2).astype("float32") / head_dim)
-        )
-        # Hardcode the cached sin/cos for 2048.
-        # This will be eliminated further with online rotary embedding calculation.
-        t = np.arange(2048, dtype=inv_freq.dtype)
-        freqs = np.einsum("i,j->ij", t, inv_freq)
-        emb = np.concatenate((freqs, freqs), axis=-1)
-        param_list[-2] = tvm.nd.array(np.cos(emb).astype(config.dtype), device)
-        param_list[-1] = tvm.nd.array(np.sin(emb).astype(config.dtype), device)
-
-
-        return mod, param_list
-
-    raise ValueError(f"Unsupported model: {model_name}")
-=======
     mod = bb.get()
     for gv in mod.functions:
         func = mod[gv]
@@ -847,22 +803,34 @@
             )
 
     mod, pidx2pname = param_manager.quantization_transform(mod)
-    pname2binname = load_torch_pname2binname_map(
-        model_path,
-        set(pidx2pname.values()),
-        excluded_params=["cos_cached", "sin_cached"],
-    )
-
     device = tvm.cpu()
-
     param_list = [None] * len(pidx2pname)
     assert len(param_list) == len(pidx2pname)
-
-    head_dim = config.hidden_size / config.num_attention_heads
-    inv_freq = 1.0 / (
-        config.position_embedding_base
-        ** (np.arange(0, head_dim, 2).astype("float32") / head_dim)
-    )
+    if args.quantization.pre_quantized:
+            param_list = args.quantization.load_quantized_params(
+                model_path,
+                param_list,
+                pidx2pname,
+                device,
+                excluded_params=["cos_cached", "sin_cached"],
+            )
+    else:
+        pname2binname = load_torch_pname2binname_map(
+            model_path,
+            set(pidx2pname.values()),
+            excluded_params=["cos_cached", "sin_cached"],
+        )
+        head_dim = config.hidden_size / config.num_attention_heads
+        inv_freq = 1.0 / (
+            config.position_embedding_base
+            ** (np.arange(0, head_dim, 2).astype("float32") / head_dim)
+        )
+        args.pidx2pname = pidx2pname
+        args.pname2binname = pname2binname
+        args.f_convert_pname_fwd = lambda pname: pname
+        args.f_convert_param_bkwd = lambda torch_pname, raw_param: [
+            (torch_pname, raw_param.astype(dtype))
+        ]
 
     # Hardcode the cached sin/cos for 2048.
     # This will be eliminated further with online rotary embedding calculation.
@@ -872,12 +840,4 @@
     param_list[-2] = tvm.nd.array(np.cos(emb).astype(config.dtype), device)
     param_list[-1] = tvm.nd.array(np.sin(emb).astype(config.dtype), device)
 
-    args.pidx2pname = pidx2pname
-    args.pname2binname = pname2binname
-    args.f_convert_pname_fwd = lambda pname: pname
-    args.f_convert_param_bkwd = lambda torch_pname, raw_param: [
-        (torch_pname, raw_param.astype(dtype))
-    ]
-
-    return mod, param_list
->>>>>>> 4efb4e9f
+    return mod, param_list