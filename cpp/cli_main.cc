--- conflicted
+++ resolved
@@ -147,34 +147,6 @@
  * \brief Start a chat conversation.
  *
  * \param chat_mod The chat module.
-<<<<<<< HEAD
- * \param model The model to use.
- * \param temperature The temperature to use for sampling.
- * \param top_p The top_p to use for sampling.
- * \param repetition_penalty The repetition penalty to use, 1.0 means no penalty.
- */
-void Chat(tvm::runtime::Module chat_mod, const std::string& model, double temperature = 0.7,
-          double top_p = 0.95, int64_t stream_interval = 2, int max_window_size = 768,
-          int mean_gen_len = 128, double shift_fill_factor = 0.3, double repetition_penalty = 1.0) {
-  // conv template detect
-  std::string conv_template;
-  if (model.find("vicuna") == 0 || model.find("llama") == 0) {
-    conv_template = "vicuna_v1.1";
-  } else if (model.find("dolly-") == 0) {
-    conv_template = "dolly";
-  } else if (model.find("stablelm") == 0) {
-    conv_template = "stablelm";
-  } else if (model.find("moss") == 0) {
-    conv_template = "moss";
-  } else {
-    LOG(FATAL) << "Do not recognize model name " << model;
-  }
-
-  // initialize chat context
-  chat_mod.GetFunction("init_chat")(model, conv_template, temperature, top_p, stream_interval,
-                                    max_window_size, mean_gen_len, shift_fill_factor,
-                                    repetition_penalty);
-=======
  * \param executable The model library to initialize the chat module.
  * \param model_path The model path with contains the model config, tokenizer and parameters.
  */
@@ -184,7 +156,6 @@
           int stream_interval = 2) {
   // initialize chat context
   chat_mod.GetFunction("reload")(executable, tvm::String(model_path));
->>>>>>> 615020d2
   auto f_stop = chat_mod.GetFunction("stopped");
   auto f_encode = chat_mod.GetFunction("encode");
   auto f_decode = chat_mod.GetFunction("decode");
