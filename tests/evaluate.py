# Used as reference

import argparse
import os
import time
import json
from typing import List, Tuple

import numpy as np
import torch
import tvm
from transformers import AutoTokenizer, LlamaTokenizer  # type: ignore[import]
from tvm import relax
from tvm.relax.testing.lib_comparator import LibCompareVMInstrument
from tvm.runtime import ShapeTuple

from mlc_llm import utils


def _parse_args():
    args = argparse.ArgumentParser()
    args.add_argument("--local-id", type=str, required=True)
    args.add_argument("--device-name", type=str, default="auto")
    args.add_argument("--debug-dump", action="store_true", default=False)
    args.add_argument("--artifact-path", type=str, default="dist")
    args.add_argument("--prompt", type=str, default="The capital of Canada is")
    args.add_argument("--profile", action="store_true", default=False)
    parsed = args.parse_args()
    parsed.model, parsed.quantization = parsed.local_id.rsplit("-", 1)
    utils.argparse_postproc_common(parsed)
    parsed.artifact_path = os.path.join(
        parsed.artifact_path, f"{parsed.model}-{parsed.quantization.name}"
    )
    return parsed


class LibCompare(LibCompareVMInstrument):
    def __init__(self, mod, device):
        super().__init__(mod, device, verbose=False)
        self.time_eval_results = {}

    def compare(
        self,
        name: str,
        ref_args: List[tvm.nd.NDArray],
        new_args: List[tvm.nd.NDArray],
        ret_indices: List[int],
    ):
        if name.startswith("shape_func"):
            return
        if name not in self.time_eval_results:
            super().compare(name, ref_args, new_args, ret_indices)
            res = self.mod.time_evaluator(name, dev=self.device, number=100, repeat=3)(
                *new_args
            ).mean
            self.time_eval_results[name] = (res, 1)
        else:
            record = self.time_eval_results[name]
            self.time_eval_results[name] = (record[0], record[1] + 1)


def print_as_table(sorted_list: List[Tuple[str, Tuple[float, int]]]):
    print(
        "Name".ljust(50)
        + "Time (ms)".ljust(12)
        + "Count".ljust(8)
        + "Total time (ms)".ljust(18)
        + "Percentage (%)"
    )
    total_time = sum([record[1][0] * record[1][1] for record in sorted_list]) * 1000
    for record in sorted_list:
        time = record[1][0] * 1000
        weighted_time = time * record[1][1]
        percentage = weighted_time / total_time * 100
        print(
            record[0].ljust(50)
            + "{:.4f}".format(time).ljust(12)
            + str(record[1][1]).ljust(8)
            + "{:.4f}".format(weighted_time).ljust(18)
            + "{:.2f}".format(percentage)
        )
    print("Total time: {:.4f} ms".format(total_time))
    print()


def deploy_to_pipeline(args) -> None:
    device = tvm.device(args.device_name)
    const_params = utils.load_params(args.artifact_path, device)
    ex = tvm.runtime.load_module(
        os.path.join(
            args.artifact_path,
            f"{args.model}-{args.quantization.name}-{args.device_name}.so",
        )
    )
    vm = relax.VirtualMachine(ex, device)

<<<<<<< HEAD
    # tokenizer = AutoTokenizer.from_pretrained(
    #     os.path.join(args.artifact_path, "params"), trust_remote_code=True
    # )

    # print("Tokenizing...")
    # inputs = tvm.nd.array(
    #     tokenizer(args.prompt, return_tensors="pt").input_ids.to(torch.int32).numpy(),
    #     device,
    # )
    # fake inputs
    inputs = tvm.nd.array(np.array([[6234, 6234, 6234, 6234, 6234, 6234, 6234]]).astype("int32"), device)
=======
    with open(
        os.path.join(args.artifact_path, "params", "mlc-chat-config.json"), "r"
    ) as f:
        config = json.load(f)

    if config["model_category"] == "llama":
        tokenizer = LlamaTokenizer.from_pretrained(
            os.path.join(args.artifact_path, "params"), trust_remote_code=True
        )
    else:
        tokenizer = AutoTokenizer.from_pretrained(
            os.path.join(args.artifact_path, "params"), trust_remote_code=True
        )

    print("Tokenizing...")
    inputs = tvm.nd.array(
        tokenizer(args.prompt, return_tensors="pt").input_ids.to(torch.int32).numpy(),
        device,
    )
>>>>>>> 4efb4e9f
    first_sampled_token = tvm.nd.array(np.array([[6234]]).astype("int32"), device)
    seq_len_shape = tvm.runtime.ShapeTuple([inputs.shape[1]])
    second_seq_len_shape = tvm.runtime.ShapeTuple([inputs.shape[1] + 1])
    kv_caches = vm["create_kv_cache"]()
    # skip warm up

    logits, kv_caches = vm["prefill"](inputs, seq_len_shape, kv_caches, const_params)
    logits, kv_caches = vm["decode"](
        first_sampled_token, second_seq_len_shape, kv_caches, const_params
    )
    device.sync()

    kv_caches = vm["create_kv_cache"]()
    print("Running inference...")
    start = time.time()
    logits, kv_caches = vm["prefill"](inputs, seq_len_shape, kv_caches, const_params)
    device.sync()
    encoding_end = time.time()
    logits, kv_caches = vm["decode"](
        first_sampled_token, second_seq_len_shape, kv_caches, const_params
    )
    device.sync()
    end = time.time()
    fcache_view = tvm.get_global_func("vm.builtin.attention_kv_cache_view")
    first_k_cache = fcache_view(kv_caches[0], ShapeTuple([7, 32, 128]))
    if args.debug_dump:
        print(f"output kv_cache[0]:\n{first_k_cache.numpy().transpose(1, 0, 2)}")
        print(f"output logits:\n{logits.numpy()}")
    print(
        f"Time elapsed: encoding {(encoding_end - start)} seconds, decoding {end - encoding_end} secs"
    )

    if args.profile:
        cmp_instrument = LibCompare(ex, device)
        vm.set_instrument(cmp_instrument)

        print("Profiling...")
        kv_caches = vm["create_kv_cache"]()

        logits, kv_caches = vm["prefill"](
            inputs, seq_len_shape, kv_caches, const_params
        )
        print("======================= Encoding Profiling =======================")
        print_as_table(
            sorted(
                cmp_instrument.time_eval_results.items(),
                key=lambda x: -(x[1][0] * x[1][1]),
            )
        )
        cmp_instrument.time_eval_results.clear()

        logits, kv_caches = vm["decode"](
            first_sampled_token, second_seq_len_shape, kv_caches, const_params
        )
        print("======================= Decoding Profiling =======================")
        print_as_table(
            sorted(
                cmp_instrument.time_eval_results.items(),
                key=lambda x: -(x[1][0] * x[1][1]),
            )
        )


if __name__ == "__main__":
    ARGS = _parse_args()
    deploy_to_pipeline(ARGS)<|MERGE_RESOLUTION|>--- conflicted
+++ resolved
@@ -94,19 +94,6 @@
     )
     vm = relax.VirtualMachine(ex, device)
 
-<<<<<<< HEAD
-    # tokenizer = AutoTokenizer.from_pretrained(
-    #     os.path.join(args.artifact_path, "params"), trust_remote_code=True
-    # )
-
-    # print("Tokenizing...")
-    # inputs = tvm.nd.array(
-    #     tokenizer(args.prompt, return_tensors="pt").input_ids.to(torch.int32).numpy(),
-    #     device,
-    # )
-    # fake inputs
-    inputs = tvm.nd.array(np.array([[6234, 6234, 6234, 6234, 6234, 6234, 6234]]).astype("int32"), device)
-=======
     with open(
         os.path.join(args.artifact_path, "params", "mlc-chat-config.json"), "r"
     ) as f:
@@ -126,7 +113,6 @@
         tokenizer(args.prompt, return_tensors="pt").input_ids.to(torch.int32).numpy(),
         device,
     )
->>>>>>> 4efb4e9f
     first_sampled_token = tvm.nd.array(np.array([[6234]]).astype("int32"), device)
     seq_len_shape = tvm.runtime.ShapeTuple([inputs.shape[1]])
     second_seq_len_shape = tvm.runtime.ShapeTuple([inputs.shape[1] + 1])
