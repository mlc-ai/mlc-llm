--- conflicted
+++ resolved
@@ -406,32 +406,16 @@
 
     # - Get the prompt from template, and encode to token ids.
     # - Check prompt length
-<<<<<<< HEAD
-    async_engine.record_event(request_id, event="start tokenization")
-
-    if content_has_list:
-        model_config = server_context.get_model_config(request.model)
-        image_embed_size = entrypoint_utils.get_image_embed_size(model_config)
-        prompts = entrypoint_utils.process_prompts(
-            conv_template.as_prompt_list(image_embed_size=image_embed_size),
-            async_engine.tokenizer.encode,
-        )
-    else:
-        prompts = entrypoint_utils.process_prompts(
-            conv_template.as_prompt(), async_engine.tokenizer.encode
-        )
-    async_engine.record_event(request_id, event="finish tokenization")
-=======
     async_engine.state.record_event(request_id, event="start tokenization")
 
-    model_config = ServerContext.get_model_config(request.model)
+    model_config = server_context.get_model_config(request.model)
     prompts = entrypoint_utils.process_prompts(
         conv_template.as_prompt(model_config),
         async_engine.tokenizer.encode,
     )
 
     async_engine.state.record_event(request_id, event="finish tokenization")
->>>>>>> ad068c22
+    
     if conv_template.system_prefix_token_ids is not None:
         prompts[0] = conv_template.system_prefix_token_ids + prompts[0]
     error = entrypoint_utils.check_prompts_length(prompts, async_engine.max_input_sequence_length)
